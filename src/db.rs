// FIXME: Remove when going stable:
#![allow(deprecated)]

mod install;

use std::{cmp::min, fmt, net::SocketAddr, ops::*, path::*, str, time::Duration};

use ::serde::Serialize;
use async_trait::async_trait;
use chacha20::{
	cipher::{KeyIvInit, StreamCipher},
	ChaCha20,
};
use chrono::Utc;
use generic_array::{typenum::U12, GenericArray};
use log::*;
use rusqlite::{
	params,
	types::{FromSql, FromSqlError, FromSqlResult, ToSqlOutput, Value, ValueRef},
	Rows, ToSql,
};
use sea_orm::{prelude::*, sea_query::*, *};
use thiserror::Error;
use unsafe_send_sync::UnsafeSendSync;

use crate::{
	common::*,
	compression::{compress, decompress, mime_type_use_compression},
	core::*,
	entity::*,
	identity::*,
	net::binserde,
	trace::{self, Traceable, Traced},
};


pub(crate) const BLOCK_SIZE: usize = 0x100000; // 1 MiB

#[derive(Clone)]
pub struct Database {
	path: PathBuf,
	orm: DatabaseConnection,
}

#[deprecated]
pub struct Connection {
	// The documentation of rusqlite mentions that the Connection struct does
	// not need a mutex, that it is already thread-safe. For some reason it was
	// not marked as Send and Sync.
	old: UnsafeSendSync<rusqlite::Connection>,
}

// TODO: Make the sea_orm::DatabaseTransaction inside private
pub struct Transaction(pub(crate) sea_orm::DatabaseTransaction);

#[derive(Debug, Error)]
pub enum Error {
	/// Sqlite error
	DecompressDecodeError(i32),
	OrmError(sea_orm::DbErr),
	SqliteError(rusqlite::Error),

	ActorAddress(FromBytesAddressError),
	InvalidCompressionType(u8),
	InvalidObjectType(u8),
	/// An invalid hash has been found in the database
	InvalidHash(IdFromBase58Error),
	InvalidSignature(NodeSignatureError),
	InvalidPrivateKey(usize),
	InvalidPublicKey(Option<NodePublicKeyError>),
	/// The data that is stored for a block is corrupt
	BlockDataCorrupt(i64),
	PostMissingFiles(i64),
	FileMissingBlock(i64, u32),

	MissingIdentity(ActorAddress),
	/// Something in the database is not how it is expected to be.
	UnexpectedState(String),
}

#[derive(Debug, Default, Serialize)]
pub struct ShareObjectInfo {
	pub original_post: Option<TargetedPostInfo>,
}

pub trait DerefConnection: Deref<Target = rusqlite::Connection> {}
impl<T> DerefConnection for T where T: Deref<Target = rusqlite::Connection> {}

#[derive(Debug, Serialize)]
pub struct TargetedActorInfo {
	pub address: String,
	pub name: String,
	pub avatar_id: Option<IdType>,
	pub wallpaper_id: Option<IdType>,
}


#[derive(Clone, Debug, Serialize)]
pub enum PossiblyKnownFileHeader {
	Unknown(IdType),
	Known(FileHeader),
}

#[derive(Debug, Serialize)]
pub struct TargetedPostInfo {
	pub actor_address: String,
	pub actor_name: Option<String>,
	pub actor_avatar: Option<IdType>,
	//pub sequence: u64,
	pub message: Option<(String, String)>,
	pub attachments: Vec<PossiblyKnownFileHeader>,
}

#[derive(Debug, Serialize)]
pub struct PostObjectInfo {
	pub in_reply_to: Option<TargetedPostInfo>,
	pub sequence: u64,
	pub message: Option<String>,
	pub mime_type: Option<String>,
	pub attachments: Vec<PossiblyKnownFileHeader>,
}

#[derive(Debug, Serialize)]
pub struct ProfileObjectInfo {
	pub actor: TargetedActorInfo,
	pub description: Option<String>,
}

#[derive(Serialize)]
pub struct ObjectInfo {
	pub hash: IdType,
	pub created: u64,
	pub found: u64,
	pub actor_address: ActorAddress,
	pub actor_name: Option<String>,
	pub actor_avatar: Option<IdType>,
	pub payload: ObjectPayloadInfo,
}

#[derive(Debug, Serialize)]
pub enum ObjectPayloadInfo {
	Profile(ProfileObjectInfo),
	Post(PostObjectInfo),
	Share(ShareObjectInfo),
}

pub type Result<T> = trace::Result<T, self::Error>;


#[async_trait]
pub trait PersistenceHandle {
	type Inner: ConnectionTrait;

	fn inner(&self) -> &Self::Inner;

	fn backend(&self) -> DatabaseBackend { self.inner().get_database_backend() }


	async fn clear_trusted_nodes_except(
		&self, trusted_nodes_ids: impl IntoIterator<Item = i64> + Send + std::fmt::Debug,
	) -> Result<()> {
		trusted_node::Entity::delete_many()
			.filter(
				Expr::col((trusted_node::Entity, trusted_node::Column::Id))
					.is_not_in(trusted_nodes_ids),
			)
			.exec(self.inner())
			.await?;
		Ok(())
	}

	async fn ensure_actor_id(&self, address: &ActorAddress, info: &ActorInfo) -> Result<i64> {
		if let Some(record) = actor::Entity::find()
			.filter(actor::Column::Address.eq(address))
			.one(self.inner())
			.await?
		{
			Ok(record.id)
		} else {
			let model = actor::ActiveModel {
				id: NotSet,
				address: Set(address.clone()),
				public_key: Set(info.public_key.clone().to_bytes().to_vec()),
				first_object: Set(info.first_object.clone()),
				r#type: Set(info.actor_type.clone()),
			};
			Ok(actor::Entity::insert(model)
				.exec(self.inner())
				.await?
				.last_insert_id)
		}
	}

	async fn ensure_bootstrap_node_id(
		&self, socket_address: &SocketAddr, node_id: &NodeAddress,
	) -> Result<()> {
		let model = bootstrap_node_id::ActiveModel {
			address: NotSet,
			node_id: Set(node_id.clone()),
		};
		let affected = bootstrap_node_id::Entity::update_many()
			.set(model)
			.filter(bootstrap_node_id::Column::Address.eq(socket_address.to_string()))
			.exec(self.inner())
			.await?
			.rows_affected;

		if affected == 0 {
			let model = bootstrap_node_id::ActiveModel {
				address: Set(socket_address.to_string()),
				node_id: Set(node_id.clone()),
			};
			bootstrap_node_id::Entity::insert(model)
				.exec(self.inner())
				.await?;
		}
		Ok(())
	}

	async fn ensure_trusted_node(&self, address: &NodeAddress, score: u8) -> Result<i64> {
		if let Some(record) = trusted_node::Entity::find()
			.filter(trusted_node::Column::Address.eq(address))
			.one(self.inner())
			.await?
		{
			Ok(record.id)
		} else {
			let model = trusted_node::ActiveModel {
				id: NotSet,
				label: Set(address.to_string()),
				address: Set(address.clone()),
				score: Set(score),
			};
			Ok(trusted_node::Entity::insert(model)
				.exec(self.inner())
				.await?
				.last_insert_id)
		}
	}

	async fn has_block(&self, hash: &IdType) -> Result<bool> {
		Ok(block::Entity::find()
			.filter(block::Column::Hash.eq(hash))
			.one(self.inner())
			.await?
			.is_some())
	}

	async fn has_file(&self, hash: &IdType) -> Result<bool> {
		Ok(file::Entity::find()
			.filter(file::Column::Hash.eq(hash))
			.one(self.inner())
			.await?
			.is_some())
	}

	async fn has_object(&self, hash: &IdType) -> Result<bool> {
		Ok(object::Entity::find()
			.filter(object::Column::Hash.eq(hash))
			.one(self.inner())
			.await?
			.is_some())
	}

	async fn load_activity_pub_follower_servers(&self, actor_id: i64) -> Result<Vec<String>> {
		let (query, vals) = Query::select()
			.distinct()
			.column(activity_pub_follow::Column::Host)
			.from(activity_pub_follow::Entity)
			.and_where(activity_pub_follow::Column::ActorId.eq(actor_id))
			.build_any(&*self.backend().get_query_builder());

		let results = self
			.inner()
			.query_all(Statement::from_sql_and_values(self.backend(), query, vals))
			.await?;
		let mut servers = Vec::with_capacity(results.len());
		for result in results {
			let server: String = result.try_get_by_index(0)?;
			servers.push(server);
		}
		Ok(servers)
	}

	async fn load_actor_feed(
		&self, actor: &ActorAddress, limit: u64, offset: u64,
	) -> Result<Vec<ObjectInfo>> {
		let query = Query::select()
			.column((object::Entity, object::Column::Id))
			.column((object::Entity, object::Column::Type))
			.column(object::Column::ActorId)
			.column(object::Column::Hash)
			.column(object::Column::Created)
			.column(object::Column::Found)
			.from(object::Entity)
			.inner_join(
				actor::Entity,
				Expr::col((object::Entity, object::Column::ActorId))
					.equals((actor::Entity, actor::Column::Id)),
			)
			.and_where(actor::Column::Address.eq(actor))
			.order_by(object::Column::Sequence, Order::Desc)
			.limit(limit)
			.offset(offset)
			.take();
		let stat = self.backend().build(&query);

		let results = self.inner().query_all(stat).await?;
		let mut objects = Vec::with_capacity(limit as _);
		for result in &results {
			if let Some(object) = self._load_object_info_from_result(actor, result).await? {
				objects.push(object);
			}
		}
		Ok(objects)
	}

	async fn load_file_blocks(&self, file_id: i64, block_count: u32) -> Result<Vec<IdType>> {
		let results = file_block::Entity::find()
			.filter(file_block::Column::FileId.eq(file_id))
			.order_by_asc(file_block::Column::Sequence)
			.all(self.inner())
			.await?;

		// Verify if all blocks are all there
		for i in 0..results.len() as u32 {
			if results[i as usize].sequence != i {
				Err(Error::FileMissingBlock(file_id, i))?;
			}
		}
		if (results.len() as u32) < block_count {
			Err(Error::FileMissingBlock(file_id, results.len() as u32))?;
		}

		Ok(results.into_iter().map(|r| r.block_hash).collect())
	}

	#[allow(dead_code)]
	async fn load_file_data(&self, hash: &IdType) -> Result<Option<FileData>> {
		Ok(
			if let Some(file) = file::Entity::find()
				.filter(file::Column::Hash.eq(hash))
				.limit(1)
				.one(self.inner())
				.await?
			{
				if let Some(compression_type) = CompressionType::from_u8(file.compression_type) {
					let data = self
						.load_file_data2(
							file.id,
							compression_type,
							&file.plain_hash,
							file.block_count,
						)
						.await?;
					Some(FileData {
						mime_type: file.mime_type,
						data,
					})
				} else {
					Err(Error::InvalidCompressionType(file.compression_type))?
				}
			} else {
				None
			},
		)
	}

	#[allow(dead_code)]
	async fn load_file_data2(
		&self, file_id: i64, compression_type: CompressionType, plain_hash: &IdType,
		block_count: u32,
	) -> Result<Vec<u8>> {
		let query = Query::select()
			.column(file_block::Column::BlockHash)
			.column(file_block::Column::Sequence)
			.column((block::Entity, block::Column::Id))
			.column(block::Column::Size)
			.column(block::Column::Data)
			.from(file_block::Entity)
			.left_join(
				block::Entity,
				Expr::col((file_block::Entity, file_block::Column::BlockHash))
					.equals((block::Entity, block::Column::Hash)),
			)
			.and_where(file_block::Column::FileId.eq(file_id))
			.order_by(file_block::Column::Sequence, Order::Asc)
			.take();
		let stat = self.backend().build(&query);
		let results = self.inner().query_all(stat).await?;
		if results.len() == 0 {
			Err(Error::FileMissingBlock(file_id, 0))?;
		}

		// If block count is 1, chances are high that its size is pretty small.
		// If that is the case, preallocation of the buffer isn't really
		// necessary.
		let capacity = if block_count == 1 {
			0
		} else {
			block_count as usize * BLOCK_SIZE
		};
		let mut buffer = Vec::with_capacity(capacity);
		let mut i = 0;
		for row in results {
			let sequence: u32 = row.try_get_by_index(1)?;
			if sequence != i {
				Err(Error::FileMissingBlock(file_id, sequence))?;
			}
			let block_id: Option<i64> = row.try_get_by_index(2)?;
			let size2: Option<i64> = row.try_get_by_index(3)?;
			let data2: Option<Vec<u8>> = row.try_get_by_index(4)?;

			if block_id.is_none() {
				Err(Error::FileMissingBlock(file_id, sequence))?;
			}
			let size = size2.unwrap() as usize;
			let mut data = data2.unwrap();
			data.resize(size, 0);

			if data.len() < size {
				Err(Error::BlockDataCorrupt(block_id.unwrap()))?;
			} else if data.len() > size {
				warn!(
					"Block {} has more data than its size: {} > {}",
					block_id.unwrap(),
					data.len(),
					size
				);
			}

			decrypt_block(i as u64, plain_hash, &mut data);
			buffer.extend(&data);
			i += 1;
		}

		// Decompress the data
		Ok(if compression_type != CompressionType::None {
			decompress(compression_type, &buffer).map_err(|e| Error::from(e))?
		} else {
			buffer
		})
	}

	async fn load_home_feed(
		&self, limit: u64, offset: u64, track: impl Iterator<Item = &ActorAddress> + Send,
	) -> Result<Vec<ObjectInfo>> {
		// Build up the part of the query that includes the id's to track additionally
		let cap = track.size_hint().1.unwrap_or(track.size_hint().0);
		let mut tuples: Vec<&ActorAddress> = Vec::with_capacity(cap);
		for t in track {
			tuples.push(t);
		}

		// The query
		let query = object::Entity::find()
			.column(actor::Column::Address)
			.join(JoinType::LeftJoin, object::Relation::Actor.def())
			.filter(
				Condition::any()
					.add(
						object::Column::ActorId.in_subquery(
							Query::select()
								.column(actor::Column::Id)
								.from(Alias::new(actor::Entity::default().table_name()))
								.and_where(
									Expr::col((actor::Entity, actor::Column::Address))
										.in_tuples(tuples),
								)
								.take(),
						),
					)
					.add(
						object::Column::ActorId.in_subquery(
							Query::select()
								.column(identity::Column::ActorId)
								.from(Alias::new(identity::Entity::default().table_name()))
								.take(),
						),
					)
					.add(
						object::Column::ActorId.in_subquery(
							Query::select()
								.column(following::Column::ActorId)
								.from(Alias::new(following::Entity::default().table_name()))
								.take(),
						),
					),
			)
			.order_by_desc(object::Column::Found)
			.offset(offset)
			.limit(limit)
			.build(self.backend());

		// Process results
		let results = self.inner().query_all(query).await?;
		let mut objects = Vec::with_capacity(limit as _);
		for result in &results {
			let actor_address_opt: Option<ActorAddress> =
				result.try_get_by(actor::Column::Address.as_str())?;
			if let Some(actor_address) = actor_address_opt {
				if let Some(object) = self
					._load_object_info_from_result(&actor_address, result)
					.await?
				{
					objects.push(object);
				}
			}
		}
		Ok(objects)
	}

	async fn load_node_identity(&self) -> Result<(NodeAddress, NodePrivateKey)> {
		let result = match node_identity::Entity::find().one(self.inner()).await? {
			Some(m) => {
				let key_len = m.private_key.len();
				match m.private_key.try_into() {
					Ok(buffer) => (m.address, NodePrivateKey::from_bytes(buffer)),
					Err(_) => Err(Error::InvalidPrivateKey(key_len))?,
				}
			}
			None => {
				let private_key = NodePrivateKey::generate();
				let address = NodeAddress::V1(IdType::hash(&private_key.public().to_bytes()));

				let record = node_identity::ActiveModel {
					id: NotSet,
					address: Set(address.clone()),
					private_key: Set(private_key.as_bytes().to_vec()),
				};
				node_identity::Entity::insert(record)
					.exec(self.inner())
					.await?;
				(address, private_key)
			}
		};
		Ok(result)
	}

	async fn load_post_object_payload(&self, object_id: i64) -> Result<Option<PostObject>> {
		let result = post_object::Entity::find_by_id(object_id)
			.one(self.inner())
			.await?;
		if let Some(record) = result {
			let tags = self.load_post_tags(object_id).await?;
			let files = self.load_post_files(object_id).await?;

			Ok(Some(PostObject {
				in_reply_to: if record.in_reply_to_actor_address.is_some()
					&& record.in_reply_to_object_hash.is_some()
				{
					Some((
						record.in_reply_to_actor_address.unwrap(),
						record.in_reply_to_object_hash.unwrap(),
					))
				} else {
					None
				},
				data: PostObjectCryptedData::Plain(PostObjectDataPlain { tags, files }),
			}))
		} else {
			Ok(None)
		}
	}

	async fn load_post_files(&self, object_id: i64) -> Result<Vec<IdType>> {
		Ok(post_file::Entity::find()
			.filter(post_file::Column::ObjectId.eq(object_id))
			.order_by_asc(post_file::Column::Sequence)
			.all(self.inner())
			.await?
			.into_iter()
			.map(|r| r.hash)
			.collect())
	}

	async fn load_post_tags(&self, object_id: i64) -> Result<Vec<String>> {
		Ok(post_tag::Entity::find()
			.filter(post_tag::Column::ObjectId.eq(object_id))
			.all(self.inner())
			.await?
			.into_iter()
			.map(|r| r.tag)
			.collect())
	}

	async fn load_profile_object_payload(&self, object_id: i64) -> Result<Option<ProfileObject>> {
		let result = profile_object::Entity::find_by_id(object_id)
			.one(self.inner())
			.await?;
		Ok(result.map(|r| ProfileObject {
			name: r.name,
			avatar: r.avatar_file_hash,
			wallpaper: r.wallpaper_file_hash,
			description: r.description_file_hash,
		}))
	}

	async fn load_share_object_payload(&self, object_id: i64) -> Result<Option<ShareObject>> {
		let result = share_object::Entity::find_by_id(object_id)
			.one(self.inner())
			.await?;
		Ok(result.map(|r| ShareObject {
			actor_address: r.actor_address,
			object_hash: r.object_hash,
		}))
	}

	async fn load_object_payload(
		&self, object_id: i64, object_type: u8,
	) -> Result<Option<ObjectPayload>> {
		Ok(match object_type {
			OBJECT_TYPE_POST => self
				.load_post_object_payload(object_id)
				.await?
				.map(|p| ObjectPayload::Post(p)),
			OBJECT_TYPE_SHARE => self
				.load_share_object_payload(object_id)
				.await?
				.map(|s| ObjectPayload::Share(s)),
			OBJECT_TYPE_PROFILE => self
				.load_profile_object_payload(object_id)
				.await?
				.map(|p| ObjectPayload::Profile(p)),
			_ => None,
		})
	}

	async fn find_actor_head(&self, address: &ActorAddress) -> Result<Option<object::Model>> {
		let result = object::Entity::find()
			.filter(object::Column::ActorId.in_subquery(query_actor_id(address)))
			.order_by_desc(object::Column::Sequence)
			.limit(1)
			.one(self.inner())
			.await?;
		Ok(result)
	}

	async fn find_file(&self, hash: &IdType) -> Result<Option<(i64, File)>> {
		let result = if let Some(file) = file::Entity::find()
			.filter(file::Column::Hash.eq(hash))
			.one(self.inner())
			.await?
		{
			let blocks = file_block::Entity::find()
				.filter(file_block::Column::FileId.eq(file.id))
				.order_by_asc(file_block::Column::Sequence)
				.all(self.inner())
				.await?
				.into_iter()
				.map(|r| r.block_hash)
				.collect();
			Some((
				file.id,
				File {
					plain_hash: file.plain_hash,
					mime_type: file.mime_type,
					compression_type: file.compression_type,
					blocks,
				},
			))
		} else {
			None
		};
		Ok(result)
	}

	async fn find_file_data(
		&self, file_id: i64, plain_hash: &IdType, block_count: u32,
	) -> Result<Option<Vec<u8>>> {
		let query = file_block::Entity::find()
			.column_as(block::Column::Id, "block_id")
			.column(block::Column::Size)
			.column(block::Column::Data)
			.join(
				JoinType::LeftJoin,
				file_block::Entity::belongs_to(block::Entity)
					.from(file_block::Column::BlockHash)
					.to(block::Column::Hash)
					.into(),
			)
			.filter(file_block::Column::FileId.eq(file_id))
			.order_by(file_block::Column::Sequence, Order::Asc)
			.build(self.inner().get_database_backend());

		let results = self.inner().query_all(query).await?;
		if results.len() == 0 {
			return Ok(None);
		}

		let capacity = if block_count == 1 {
			0
		} else {
			block_count as usize * BLOCK_SIZE
		};
		let mut buffer = Vec::with_capacity(capacity);
		let mut i = 0;
		for r in results {
			let sequence: i64 = r.try_get_by(file_block::Column::Sequence.as_str())?;
			if sequence != i {
				Err(Error::FileMissingBlock(file_id, sequence as _))?;
			}
			let block_id_opt: Option<i64> = r.try_get_by("block_id")?;
			if let Some(block_id) = block_id_opt {
				let size: i64 = r.try_get_by(block::Column::Size.as_str())?;
				let mut data: Vec<u8> = r.try_get_by(block::Column::Data.as_str())?;

				data.resize(size as _, 0);
				if (data.len() as i64) < size {
					Err(Error::BlockDataCorrupt(block_id))?;
				} else if (data.len() as i64) > size {
					warn!(
						"Block {} has more data than its size: {} > {}",
						block_id,
						data.len(),
						size
					);
				}

				decrypt_block(i as _, plain_hash, &mut data);
				buffer.extend(&data);
				i += 1;
			} else {
				Err(Error::FileMissingBlock(file_id, sequence as _))?;
			}
		}

		Ok(Some(buffer))
	}

	async fn find_actor_info(&self, address: &ActorAddress) -> Result<Option<ActorInfo>> {
		let result = actor::Entity::find()
			.filter(actor::Column::Address.eq(address))
			.one(self.inner())
			.await?;

		let actor_info_opt = if let Some(identity) = result {
			Some(ActorInfo::V1(ActorInfoV1 {
				flags: 0,
				public_key: ActorPublicKeyV1::from_bytes(identity.public_key.try_into().unwrap())
					.unwrap(),
				first_object: identity.first_object,
				actor_type: identity.r#type,
			}))
		} else {
			None
		};
		Ok(actor_info_opt)
	}

	async fn find_next_object_sequence(&self, actor_id: i64) -> Result<u64> {
		let stat = object::Entity::find()
			.select_only()
			.column_as(object::Column::Sequence.max(), "max")
			.filter(object::Column::ActorId.eq(actor_id))
			.build(self.backend());

		if let Some(result) = self.inner().query_one(stat).await? {
			let r = result.try_get_by_index::<Option<i64>>(0)?;
			Ok(r.map(|r| r + 1).unwrap_or(0) as u64)
		} else {
			Ok(0)
		}
	}

	async fn find_object_info(
		&self, actor_address: &ActorAddress, hash: &IdType,
	) -> Result<Option<ObjectInfo>> {
		let query = Query::select()
			.column((object::Entity, object::Column::Id))
			.column((object::Entity, object::Column::Type))
			.column(object::Column::ActorId)
			.column(object::Column::Hash)
			.column(object::Column::Created)
			.column(object::Column::Found)
			.from(object::Entity)
			.inner_join(
				actor::Entity,
				Expr::col((object::Entity, object::Column::ActorId))
					.equals((actor::Entity, actor::Column::Id)),
			)
			.and_where(actor::Column::Address.eq(actor_address))
			.and_where(object::Column::Hash.eq(hash))
			.take();
		let stat = self.backend().build(&query);

		if let Some(result) = self.inner().query_one(stat).await? {
			let object_opt = self
				._load_object_info_from_result(actor_address, &result)
				.await?;
			Ok(object_opt)
		} else {
			Ok(None)
		}
	}

	async fn find_objects_by_sequence(
		&self, actor_address: &ActorAddress, sequence: u64,
	) -> Result<Vec<object::Model>> {
		if let Some(actor) = actor::Entity::find()
			.filter(actor::Column::Address.eq(actor_address))
			.limit(1)
			.one(self.inner())
			.await?
		{
			self.find_objects_by_sequence2(actor.id, sequence).await
		} else {
			Ok(Vec::new())
		}
	}

	async fn find_objects_by_sequence2(
		&self, actor_id: i64, sequence: u64,
	) -> Result<Vec<object::Model>> {
		Ok(object::Entity::find()
			.filter(object::Column::ActorId.eq(actor_id))
			.filter(object::Column::Sequence.eq(sequence))
			.order_by_asc(object::Column::Created)
			.all(self.inner())
			.await?)
	}

	async fn load_object_info(
		&self, actor_address: &ActorAddress, hash: &IdType,
	) -> Result<Option<ObjectInfo>> {
		let result = object::Entity::find()
			.join(JoinType::InnerJoin, object::Relation::Actor.def())
			.filter(object::Column::Hash.eq(hash))
			.filter(actor::Column::Address.eq(actor_address))
			.one(self.inner())
			.await?;
		let info = if let Some(object) = result {
			let (actor_name, actor_avatar) = self.find_profile_limited(object.actor_id).await?;

			if let Some(payload) = self
				.load_object_payload_info(object.id, object.r#type)
				.await?
			{
				Some(ObjectInfo {
					hash: hash.clone(),
					created: object.created as _,
					found: object.found as _,
					actor_address: actor_address.clone(),
					actor_avatar,
					actor_name,
					payload,
				})
			} else {
				None
			}
		} else {
			None
		};
		Ok(info)
	}

	async fn load_object_payload_info(
		&self, object_id: i64, object_type: u8,
	) -> Result<Option<ObjectPayloadInfo>> {
		Ok(match object_type {
			OBJECT_TYPE_POST => self
				.find_post_object_info(object_id)
				.await?
				.map(|r| ObjectPayloadInfo::Post(r)),
			OBJECT_TYPE_SHARE => self
				.find_share_object_info(object_id)
				.await?
				.map(|r| ObjectPayloadInfo::Share(r)),
			OBJECT_TYPE_PROFILE => self
				.find_profile_object_info(object_id)
				.await?
				.map(|r| ObjectPayloadInfo::Profile(r)),
			other => panic!("unknown object type: {}", other),
		})
	}

	async fn find_profile_info(
		&self, actor_address: &ActorAddress,
	) -> Result<Option<ProfileObjectInfo>> {
		let result = self
			.inner()
			.query_one(Statement::from_sql_and_values(
				self.inner().get_database_backend(),
				r#"
			SELECT i.address, po.name, po.avatar_file_hash, po.wallpaper_file_hash, df.id,
				df.compression_type, df.plain_hash, df.block_count
			FROM profile_object AS po
			LEFT JOIN object AS o ON po.object_id = o.id
			LEFT JOIN actor AS i ON o.actor_id = i.id
			LEFT JOIN file AS df ON po.description_file_hash = df.hash
			WHERE i.address = ?
			ORDER BY sequence DESC
			
		"#,
				[actor_address.to_bytes().into()],
			))
			.await?;
		Ok(if let Some(r) = result {
			self._parse_profile_info(r).await?
		} else {
			None
		})
	}

	async fn find_profile_info2(&self, actor_id: i64) -> Result<Option<ProfileObjectInfo>> {
		let result = self
			.inner()
			.query_one(Statement::from_sql_and_values(
				self.inner().get_database_backend(),
				r#"
			SELECT i.address, po.name, po.avatar_file_hash, po.wallpaper_file_hash, df.id,
				df.compression_type, df.plain_hash, df.block_count
			FROM profile_object AS po
			LEFT JOIN object AS o ON po.object_id = o.id
			LEFT JOIN actor AS i ON o.actor_id = i.id
			LEFT JOIN file AS df ON po.description_file_hash = df.hash
			WHERE i.id = ?
			ORDER BY sequence DESC
		"#,
				[actor_id.into()],
			))
			.await?;
		Ok(if let Some(r) = result {
			self._parse_profile_info(r).await?
		} else {
			None
		})
	}

	async fn find_profile_object_info(&self, object_id: i64) -> Result<Option<ProfileObjectInfo>> {
		let result = self
			.inner()
			.query_one(Statement::from_sql_and_values(
				self.inner().get_database_backend(),
				r#"
			SELECT i.address, po.name, po.avatar_file_hash, po.wallpaper_file_hash, df.id,
			       df.compression_type, df.plain_hash, df.block_count
			FROM profile_object AS po
			LEFT JOIN object AS o ON po.object_id = o.id
			LEFT JOIN actor AS i ON o.actor_id = i.id
			LEFT JOIN file AS df ON po.description_file_hash = df.hash
			WHERE o.id = ?
		"#,
				[object_id.into()],
			))
			.await?;
		Ok(if let Some(r) = result {
			self._parse_profile_info(r).await?
		} else {
			None
		})
	}

	async fn find_share_object_info(&self, object_id: i64) -> Result<Option<ShareObjectInfo>> {
		let result = self
			.inner()
			.query_one(Statement::from_sql_and_values(
				self.inner().get_database_backend(),
				r#"
			SELECT bo.actor_address, bi.id, to_.id
			FROM object AS o
			LEFT JOIN share_object AS bo ON bo.object_id = o.id
			LEFT JOIN actor AS i ON o.actor_id = i.id
			LEFT JOIN actor AS bi ON bo.actor_address = bi.address
			LEFT JOIN object AS to_ ON to_.hash = bo.object_hash
			WHERE o.id = ?
		"#,
				[object_id.into()],
			))
			.await?;

		if let Some(row) = result {
			let actor_address: ActorAddress = row.try_get_by_index(0)?;
			let target_actor_id_opt: Option<i64> = row.try_get_by_index(1)?;
			let target_object_id_opt: Option<i64> = row.try_get_by_index(2)?;

			if let Some(target_object_id) = target_object_id_opt {
				let (actor_name, actor_avatar) = if let Some(target_actor_id) = target_actor_id_opt
				{
					self.find_profile_limited(target_actor_id).await?
				} else {
					(None, None)
				};
				let mut share_object = ShareObjectInfo::default();
				if let Some((mime_type, body, attachments)) =
					self.find_post_object_info_files(target_object_id).await?
				{
					share_object.original_post = Some(TargetedPostInfo {
						actor_address: actor_address.to_string(),
						actor_name,
						actor_avatar,
						message: Some((mime_type, body)),
						attachments,
					})
				} else {
					share_object.original_post = Some(TargetedPostInfo {
						actor_address: actor_address.to_string(),
						actor_name,
						actor_avatar,
						message: None,
						attachments: Vec::new(),
					})
				};
				Ok(Some(share_object))
			} else {
				Ok(None)
			}
		} else {
			Ok(None)
		}
	}

	/// Finds the mime-type, text content & attachments for the given post
	/// object respectively.
	async fn find_post_object_info_files(
		&self, object_id: i64,
	) -> Result<Option<(String, String, Vec<PossiblyKnownFileHeader>)>> {
		fn file_query<F>(backend: DatabaseBackend, object_id: i64, condition: F) -> Statement
		where
			F: IntoCondition,
		{
			file::Entity::find()
				.join(
					JoinType::LeftJoin,
					file::Entity::belongs_to(post_file::Entity)
						.from(file::Column::Hash)
						.to(post_file::Column::Hash)
						.into(),
				)
				.filter(post_file::Column::ObjectId.eq(object_id))
				.filter(condition)
				.order_by(post_file::Column::Sequence, Order::Asc)
				.build(backend)
		}

		let query = post_object::Entity::find()
			.filter(post_object::Column::ObjectId.eq(object_id))
			.build(self.inner().get_database_backend());
		let result = self.inner().query_one(query).await?;

		if let Some(r) = result {
			let file_count: i64 = r.try_get_by("file_count")?;

			let query = file_query(
				self.inner().get_database_backend(),
				object_id,
				post_file::Column::Sequence.eq(0),
			);
			if let Some(row) = self.inner().query_one(query).await? {
				//let file_hash: IdType = row.try_get_by(file::Column::Hash.as_str())?;
				let file_id_opt: Option<i64> = row.try_get_by(file::Column::Id.as_str())?;
				if let Some(file_id) = file_id_opt {
					let plain_hash: IdType = row.try_get_by(file::Column::PlainHash.as_str())?;
					let mime_type: String = row.try_get_by(file::Column::MimeType.as_str())?;
					let block_count: u32 = row.try_get_by(file::Column::BlockCount.as_str())?;

					let body_opt =
						match self.find_file_data(file_id, &plain_hash, block_count).await {
							Ok(message_data_opt) =>
								message_data_opt.map(|md| String::from_utf8_lossy(&md).to_string()),
							Err(e) => match &*e {
								// If a block is still missing from the message data file, don't
								// actually raise an error, just leave the message data unset.
								Error::FileMissingBlock(..) => None,
								_ => return Err(e),
							},
						};

					if let Some(body) = body_opt {
						// Collect the files
						let mut attachments = Vec::with_capacity(file_count as _);
						let query = file_query(
							self.inner().get_database_backend(),
							object_id,
							post_file::Column::Sequence.gt(0),
						);
						let results = self.inner().query_all(query).await?;
						for row in results {
							let hash: IdType = row.try_get_by("hash")?;
							let mime_type_opt: Option<String> = row.try_get_by("mime_type")?;
							let attachment = if let Some(mime_type) = mime_type_opt {
								let block_count: u32 = row.try_get_by("block_count")?;

								PossiblyKnownFileHeader::Known(FileHeader {
									hash,
									mime_type,
									block_count,
								})
							} else {
								PossiblyKnownFileHeader::Unknown(hash)
							};
							attachments.push(attachment);
						}

						return Ok(Some((mime_type, body, attachments)));
					}
				}
			}
		}
		Ok(None)
	}

	/// Finds `PostObjectInfo` for the given `object_id`.
	async fn find_post_object_info(&self, object_id: i64) -> Result<Option<PostObjectInfo>> {
		let result = self
			.inner()
			.query_one(Statement::from_sql_and_values(
				self.inner().get_database_backend(),
				r#"
			SELECT o.actor_id, o.sequence, ti.id, ti.address, tpo.object_id
			FROM post_object AS po
			INNER JOIN object AS o ON po.object_id = o.id
			INNER JOIN actor AS i ON o.actor_id = i.id
			LEFT JOIN actor AS ti ON po.in_reply_to_actor_address = ti.address
			LEFT JOIN object AS to_ ON to_.actor_id = ti.id
				AND to_.hash = po.in_reply_to_object_hash
			LEFT JOIN post_object as tpo ON tpo.object_id = to_.id
			WHERE po.object_id = ?
		"#,
				[object_id.into()],
			))
			.await?;

		if let Some(r) = result {
			let object_sequence: i64 = r.try_get_by_index(1)?;
			let irt_actor_rowid: Option<i64> = r.try_get_by_index(2)?;
			let irt_actor_address_opt: Option<ActorAddress> = r.try_get_by_index(3)?;
			let irt_object_id_opt: Option<i64> = r.try_get_by_index(4)?;

			let in_reply_to = match irt_object_id_opt {
				None => None,
				Some(irt_object_id) => {
					let (irt_actor_name, irt_actor_avatar_id) = match irt_actor_rowid {
						None => (None, None),
						Some(id) => self.find_profile_limited(id).await?,
					};
					let irt_message_opt = self.find_post_object_info_files(irt_object_id).await?;
					Some(TargetedPostInfo {
						actor_address: irt_actor_address_opt.unwrap().to_string(),
						actor_name: irt_actor_name,
						actor_avatar: irt_actor_avatar_id,
						message: irt_message_opt.clone().map(|(mt, b, _)| (mt, b)),
						attachments: irt_message_opt.map(|(_, _, a)| a).unwrap_or(Vec::new()),
					})
				}
			};

			let message_opt = self.find_post_object_info_files(object_id).await?;
			Ok(Some(PostObjectInfo {
				in_reply_to,
				sequence: object_sequence as _,
				mime_type: message_opt.as_ref().map(|o| o.0.clone()),
				message: message_opt.as_ref().map(|(_, b, _)| b.clone()),
				attachments: message_opt.map(|(_, _, a)| a).unwrap_or(Vec::new()),
			}))
		} else {
			Ok(None)
		}
	}

	async fn find_profile_files(
		&self, actor_id: i64,
	) -> Result<(Option<IdType>, Option<IdType>, Option<IdType>)> {
		// TODO: Merge the following two queries:
		if let Some(object) = object::Entity::find()
			.filter(object::Column::ActorId.eq(actor_id))
			.filter(object::Column::Type.eq(OBJECT_TYPE_PROFILE))
			.order_by_desc(object::Column::Sequence)
			.one(self.inner())
			.await?
		{
			if let Some(payload) = profile_object::Entity::find()
				.filter(profile_object::Column::ObjectId.eq(object.id))
				.one(self.inner())
				.await?
			{
				return Ok((
					payload.avatar_file_hash,
					payload.wallpaper_file_hash,
					payload.description_file_hash,
				));
			}
		}
		Ok((None, None, None))
	}

	/// Finds the mime-type and avatar file hash of the latest known profile
	/// object for the given `actor_id`.
	async fn find_profile_limited(
		&self, actor_id: i64,
	) -> Result<(Option<String>, Option<IdType>)> {
		let query = profile_object::Entity::find()
			.join(JoinType::InnerJoin, profile_object::Relation::Object.def())
			.filter(object::Column::ActorId.eq(actor_id))
			.order_by(profile_object::Column::ObjectId, Order::Desc)
			.limit(1)
			.build(self.inner().get_database_backend());

		let result = self.inner().query_one(query).await?;
		let values = if let Some(r) = result {
			let name: String = r.try_get_by(profile_object::Column::Name.as_str())?;
			let avatar_hash: Option<IdType> =
				r.try_get_by(profile_object::Column::AvatarFileHash.as_str())?;
			(Some(name), avatar_hash)
		} else {
			(None, None)
		};
		Ok(values)
	}

	async fn load_trust_score(&self, address: &NodeAddress) -> Result<u8> {
		// Try our own list of trusted nodes first
		let result = trusted_node::Entity::find()
			.filter(trusted_node::Column::Address.eq(address))
			.one(self.inner())
			.await?;
		if let Some(r) = result {
			return Ok(r.score);
		}

		// Otherwise, try to get the highest score available from anywhere
		let stat = trusted_node_trust_item::Entity::find()
			.select_only()
			.column_as(trusted_node_trust_item::Column::OurScore.max(), "max")
			.filter(trusted_node_trust_item::Column::Address.eq(address))
			.order_by_desc(trusted_node_trust_item::Column::Score)
			.build(self.backend());
		if let Some(r) = self.inner().query_one(stat).await? {
			let score_opt: Option<u8> = r.try_get_by_index(0)?;
			Ok(score_opt.unwrap_or(0))
		} else {
			Ok(0)
		}
	}

	async fn update_identity_label(&self, old_label: &str, new_label: &str) -> Result<()> {
		let mut model = <identity::ActiveModel as std::default::Default>::default();
		model.label = Set(new_label.to_string());
		identity::Entity::update_many()
			.set(model)
			.filter(identity::Column::Label.eq(old_label))
			.exec(self.inner())
			.await?;
		Ok(())
	}

	async fn _load_object_info_from_result(
		&self, actor_address: &ActorAddress, result: &sea_orm::QueryResult,
	) -> Result<Option<ObjectInfo>> {
		let object_id: i64 = result.try_get_by("id")?;
		let object_type: u8 = result.try_get_by("type")?;
		let actor_id: i64 = result.try_get_by("actor_id")?;
		let payload_result = self
			.load_object_payload_info(object_id, object_type)
			.await?;

		if let Some(payload) = payload_result {
			let (actor_name, actor_avatar) = self.find_profile_limited(actor_id).await?;

			let created: i64 = result.try_get_by("created")?;
			let found: i64 = result.try_get_by("found")?;
			Ok(Some(ObjectInfo {
				hash: result.try_get_by("hash")?,
				created: created as _,
				found: found as _,
				actor_address: actor_address.clone(),
				actor_name,
				actor_avatar,
				payload,
			}))
		} else {
			Ok(None)
		}
	}


	async fn _parse_profile_info(&self, result: QueryResult) -> Result<Option<ProfileObjectInfo>> {
		let actor_address: ActorAddress = result.try_get_by_index(0)?;
		let actor_name: String = result.try_get_by_index(1)?;
		let avatar_id: Option<IdType> = result.try_get_by_index(2)?;
		let wallpaper_id: Option<IdType> = result.try_get_by_index(3)?;
		let description_id: Option<i64> = result.try_get_by_index(4)?;
		let description_compression_type: Option<u8> = result.try_get_by_index(5)?;
		let description_plain_hash: Option<IdType> = result.try_get_by_index(6)?;
		let description_block_count: Option<i64> = result.try_get_by_index(7)?;

		let description = if let Some(file_id) = description_id {
			let data = self
				.find_file_data(
					file_id,
					&description_plain_hash.unwrap(),
					description_block_count.unwrap() as _,
				)
				.await?;

			data.map(
				|d| match CompressionType::from_u8(description_compression_type.unwrap()) {
					Some(t) => decompress(t, &d).expect("decompression error"),
					None => panic!("unsupported compression type"),
				},
			)
		} else {
			None
		};
		Ok(Some(ProfileObjectInfo {
			actor: TargetedActorInfo {
				address: actor_address.to_string(),
				name: actor_name,
				avatar_id,
				wallpaper_id,
			},
			description: description.map(|b| String::from_utf8_lossy(&b).to_string()),
		}))
	}
}


#[allow(dead_code)]
fn query_actor_id(address: &ActorAddress) -> SelectStatement {
	Query::select()
		.column(actor::Column::Id)
		.from(Alias::new(actor::Entity::default().table_name()))
		.and_where(actor::Column::Address.eq(address))
		.take()
}

impl FromSql for ActorAddress {
	fn column_result(value: ValueRef<'_>) -> FromSqlResult<Self> {
		match value {
			ValueRef::Blob(blob) =>
				if blob.len() != 33 {
					Err(FromSqlError::InvalidBlobSize {
						expected_size: 33,
						blob_size: blob.len(),
					})
				} else {
					Ok(Self::from_bytes(blob).map_err(|e| FromSqlError::Other(Box::new(e)))?)
				},
			_ => Err(FromSqlError::InvalidType),
		}
	}
}

impl ToSql for ActorAddress {
	fn to_sql(&self) -> rusqlite::Result<ToSqlOutput<'_>> {
		Ok(ToSqlOutput::Owned(Value::Blob(self.to_bytes())))
	}
}

impl ToSql for IdType {
	fn to_sql(&self) -> rusqlite::Result<ToSqlOutput<'_>> {
		Ok(ToSqlOutput::Owned(Value::Text(self.to_string())))
	}
}

impl ToSql for ActorPublicKeyV1 {
	fn to_sql(&self) -> rusqlite::Result<ToSqlOutput<'_>> {
		Ok(ToSqlOutput::Owned(Value::Blob(
			self.clone().to_bytes().to_vec(),
		)))
	}
}

impl FromSql for ActorPublicKeyV1 {
	fn column_result(value: ValueRef<'_>) -> FromSqlResult<Self> {
		match value {
			ValueRef::Blob(blob) =>
				if blob.len() != 57 {
					Err(FromSqlError::InvalidBlobSize {
						expected_size: 57,
						blob_size: blob.len(),
					})
				} else {
					Ok(Self::from_bytes(*array_ref![blob, 0, 57]).unwrap())
				},
			_ => Err(FromSqlError::InvalidType),
		}
	}
}

impl FromSql for ActorPrivateKeyV1 {
	fn column_result(value: ValueRef<'_>) -> FromSqlResult<Self> {
		match value {
			ValueRef::Blob(blob) =>
				if blob.len() != 57 {
					Err(FromSqlError::InvalidBlobSize {
						expected_size: 57,
						blob_size: blob.len(),
					})
				} else {
					Ok(Self::from_bytes(*array_ref![blob, 0, 57]))
				},
			_ => Err(FromSqlError::InvalidType),
		}
	}
}

impl FromSql for ActorSignatureV1 {
	fn column_result(value: ValueRef<'_>) -> FromSqlResult<Self> {
		match value {
			ValueRef::Blob(blob) =>
				if blob.len() != 114 {
					Err(FromSqlError::InvalidBlobSize {
						expected_size: 114,
						blob_size: blob.len(),
					})
				} else {
					Ok(Self::from_bytes(*array_ref![blob, 0, 114]))
				},
			_ => Err(FromSqlError::InvalidType),
		}
	}
}

impl ToSql for ActorSignatureV1 {
	fn to_sql(&self) -> rusqlite::Result<ToSqlOutput<'_>> {
		Ok(ToSqlOutput::Borrowed(ValueRef::Blob(self.as_bytes())))
	}
}

impl FromSql for NodePublicKey {
	fn column_result(value: ValueRef<'_>) -> FromSqlResult<Self> {
		match value {
			ValueRef::Blob(blob) =>
				if blob.len() != 32 {
					Err(FromSqlError::InvalidBlobSize {
						expected_size: 32,
						blob_size: blob.len(),
					})
				} else {
					Ok(Self::from_bytes(*array_ref![blob, 0, 32])
						.map_err(|e| FromSqlError::Other(Box::new(e)))?)
				},
			_ => Err(FromSqlError::InvalidType),
		}
	}
}

impl Database {
	pub fn connect_old(&self) -> self::Result<Connection> { Ok(Connection::open_old(&self.path)?) }

	/// Runs the given closure, which pauzes the task that runs it, but doesn't
	/// block the runtime.
	pub fn perform<T>(&self, task: impl FnOnce(Connection) -> Result<T>) -> Result<T> {
		tokio::task::block_in_place(move || {
			let connection = self.connect_old()?;
			task(connection)
		})
	}

	fn install(conn: &Connection) -> Result<()> { Ok(conn.execute_batch(install::QUERY)?) }

	pub async fn load(path: PathBuf) -> Result<Self> {
		let connection = Connection::open_old(&path).map_err(|e| Error::SqliteError(e))?;

		match connection.prepare("SELECT major, minor FROM version") {
			Ok(mut stat) => {
				let mut rows = stat.query([])?;
				let _row = rows.next()?.expect("missing version data");
			}
			Err(e) => match &e {
				rusqlite::Error::SqliteFailure(_err, msg) => match msg {
					Some(error_message) =>
						if error_message == "no such table: version" {
							Self::install(&connection)?;
						} else {
							Err(e)?;
						},
					None => Err(e)?,
				},
				_ => Err(e)?,
			},
		}

		let mut opts = ConnectOptions::new(format!("sqlite://{}?mode=rwc", path.display()));
		opts.idle_timeout(Duration::from_secs(10));
		opts.acquire_timeout(Duration::from_secs(1));
		opts.sqlx_logging_level(log::LevelFilter::Trace);
		let orm = sea_orm::Database::connect(opts)
			.await
			.map_err(|e| self::Error::OrmError(e))?;

		Ok(Self { path, orm })
	}

	pub async fn transaction(&self) -> Result<Transaction> {
		let tx = self.orm.begin().await?;
		Ok(Transaction(tx))
	}
}

impl Connection {
	fn _fetch_actor_info<C>(this: &C, actor_id: i64) -> Result<Option<TargetedActorInfo>>
	where
		C: DerefConnection,
	{
		let mut stat = this.prepare(
			r#"
			SELECT i.address, p.name, af.hash, wf.hash
			FROM actor AS i
			LEFT JOIN profile AS p ON p.actor_id = i.id
			LEFT JOIN file AS af ON p.avatar_file_id = f.id
			LEFT JOIN file AS wf ON p.wallpaper_file_id = f.id
			WHERE id = ?
		"#,
		)?;
		let mut rows = stat.query([actor_id])?;
		if let Some(row) = rows.next()? {
			let address: ActorAddress = row.get(0)?;
			let name = row.get(1)?;
			let avatar_id: Option<IdType> = row.get(2)?;
			let wallpaper_id: Option<IdType> = row.get(3)?;

			Ok(Some(TargetedActorInfo {
				address: address.to_string(),
				name,
				avatar_id,
				wallpaper_id,
			}))
		} else {
			Ok(None)
		}
	}

	fn _fetch_block_data<C>(this: &C, id: &IdType) -> Result<Option<Vec<u8>>>
	where
		C: DerefConnection,
	{
		let mut stat = this.prepare(
			r#"
			SELECT id, size, data FROM block WHERE hash = ?
		"#,
		)?;
		let mut rows = stat.query([id.to_string()])?;
		if let Some(row) = rows.next()? {
			let rowid: i64 = row.get(0)?;
			let size: usize = row.get(1)?;
			let data: Vec<u8> = row.get(2)?;

			if data.len() < size {
				Err(Error::BlockDataCorrupt(rowid))?
			} else if data.len() > size {
				warn!(
					"Block {} data blob is is larger than its size: {} > {}",
					id,
					data.len(),
					size
				);
				Ok(Some(data[..size].to_vec()))
			} else {
				Ok(Some(data))
			}
		} else {
			Ok(None)
		}
	}

	pub(super) fn _fetch_file_block_hash(
		this: &impl DerefConnection, file_id: i64, sequence: u64,
	) -> Result<Option<IdType>> {
		let mut stat = this.prepare(
			r#"
			SELECT block_hash FROM file_block WHERE file_id = ? AND sequence = ?
		"#,
		)?;
		let mut rows = stat.query(params![file_id, sequence])?;

		if let Some(row) = rows.next()? {
			let hash: IdType = row.get(0)?;
			Ok(Some(hash))
		} else {
			Ok(None)
		}
	}

	fn _fetch_object(
		this: &impl DerefConnection, hash: &IdType,
	) -> Result<Option<(IdType, BlogchainObject, bool)>> {
		let mut stat = this.prepare(
			r#"
			SELECT o.id, o.sequence, o.created, o.signature, o.hash, o.type, o.previous_hash, o.verified_from_start
			FROM object AS o
			WHERE o.hash = ?
		"#,
		)?;
		let mut rows = stat.query(params![hash.to_string()])?;
		Self::_parse_object(this, &mut rows)
	}

	fn _fetch_object_by_sequence_old(
		this: &impl DerefConnection, actor_id: &ActorAddress, sequence: u64,
	) -> Result<Option<(IdType, BlogchainObject, bool)>> {
		let mut stat = this.prepare(
			r#"
			SELECT o.id, o.sequence, o.created, o.signature, o.hash, o.type, o.previous_hash, o.verified_from_start
			FROM object AS o
			LEFT JOIN actor AS i ON o.actor_id = i.id
			WHERE i.address = ? AND o.sequence = ?
		"#,
		)?;
		let mut rows = stat.query(params![actor_id, sequence])?;
		Self::_parse_object(this, &mut rows)
	}

	pub fn _fetch_object_hash_by_sequence<C>(
		this: &C, actor_address: &ActorAddress, sequence: u64,
	) -> Result<IdType>
	where
		C: DerefConnection,
	{
		let id: IdType = this.query_row(
			r#"
			SELECT o.hash FROM object AS o LEFT JOIN actor AS i ON o.actor_id = i.id
			WHERE i.address = ? AND o.sequence = ?
		"#,
			params![actor_address, sequence],
			|r| r.get(0),
		)?;
		Ok(id)
	}

	fn _fetch_object_id_by_sequence<C>(
		this: &C, actor_id: i64, sequence: u64,
	) -> Result<Option<i64>>
	where
		C: DerefConnection,
	{
		let mut stat = this.prepare(
			r#"
			SELECT id FROM object WHERE actor_id = ? AND sequence = ?
		"#,
		)?;
		let mut rows = stat.query(params![actor_id, sequence])?;
		match rows.next()? {
			None => Ok(None),
			Some(row) => {
				let object_id = row.get(0)?;
				Ok(Some(object_id))
			}
		}
	}

	fn _fetch_head<C>(
		tx: &C, actor_id: &ActorAddress,
	) -> Result<Option<(IdType, BlogchainObject, bool)>>
	where
		C: DerefConnection,
	{
		let mut stat = tx.prepare(
			r#"
			SELECT o.id, o.sequence, o.created, o.signature, o.hash, o.type, o.previous_hash, o.verified_from_start
			FROM object AS o
			LEFT JOIN actor AS i ON o.actor_id = i.id
			WHERE i.address = ?
			ORDER BY sequence DESC LIMIT 1
		"#,
		)?;
		let mut rows = stat.query(params![actor_id])?;
		Self::_parse_object(tx, &mut rows)
	}

	fn _fetch_last_verified_object<C>(
		tx: &C, actor_address: &ActorAddress,
	) -> Result<Option<(IdType, BlogchainObject, bool)>>
	where
		C: DerefConnection,
	{
		let mut stat = tx.prepare(
			r#"
			SELECT o.id, o.sequence, o.created, o.signature, o.hash, o.type, o.previous_hash, o.verified_from_start
			FROM object AS o
			LEFT JOIN actor AS i ON o.actor_id = i.id
			WHERE i.address = ? AND o.verified_from_start = TRUE
			ORDER BY sequence DESC LIMIT 1
		"#,
		)?;
		let mut rows = stat.query(params![actor_address])?;
		Self::_parse_object(tx, &mut rows)
	}

	pub fn _fetch_share_object<C>(this: &C, object_id: i64) -> Result<Option<ShareObject>>
	where
		C: DerefConnection,
	{
		let mut stat = this.prepare(
			r#"
			SELECT actor_address, object_hash
			FROM share_object
			WHERE object_id = ?
		"#,
		)?;
		let mut rows = stat.query([object_id])?;
		if let Some(row) = rows.next()? {
			let post_actor_address: ActorAddress = row.get(0)?;
			let object_sequence = row.get(1)?;

			Ok(Some(ShareObject {
				actor_address: post_actor_address,
				object_hash: object_sequence,
			}))
		} else {
			Ok(None)
		}
	}

	fn _fetch_post_files(this: &impl DerefConnection, object_id: i64) -> Result<Vec<IdType>> {
		// Collect the files
		let mut files = Vec::new();
		let mut stat = this.prepare(
			r#"
			SELECT hash
			FROM post_file
			WHERE object_id = ?
			ORDER BY sequence ASC
		"#,
		)?;
		let mut rows = stat.query([object_id])?;
		while let Some(row) = rows.next()? {
			let hash: IdType = row.get(0)?;

			files.push(hash);
		}

		Ok(files)
	}

	fn _fetch_post_object(
		this: &impl DerefConnection, object_id: i64,
	) -> Result<Option<PostObject>> {
		let mut stat = this.prepare(
			r#"
			SELECT in_reply_to_actor_address, in_reply_to_object_hash
			FROM post_object
			WHERE object_id = ?
		"#,
		)?;
		let mut rows = stat.query([object_id])?;
		if let Some(row) = rows.next()? {
			let irt_actor_address: Option<ActorAddress> = row.get(0)?;
			let irt_object_id: Option<IdType> = row.get(1)?;
			let tags = Self::_fetch_post_tags(this, object_id)?;
			let files = Self::_fetch_post_files(this, object_id)?;

			Ok(Some(PostObject {
				in_reply_to: if irt_actor_address.is_some() && irt_object_id.is_some() {
					Some((irt_actor_address.unwrap(), irt_object_id.unwrap()))
				} else {
					None
				},
				data: PostObjectCryptedData::Plain(PostObjectDataPlain { tags, files }),
			}))
		} else {
			Ok(None)
		}
	}

	pub fn _fetch_profile_object(
		this: &impl DerefConnection, object_id: i64,
	) -> Result<Option<ProfileObject>> where
		//C: DerefConnection
	{
		let mut stat = this.prepare(
			r#"
			SELECT name, avatar_file_hash, wallpaper_file_hash, description_file_hash
			FROM profile_object
			WHERE object_id = ?
		"#,
		)?;
		let mut rows = stat.query([object_id])?;
		if let Some(row) = rows.next()? {
			let name: Option<String> = row.get(0)?;
			if name.is_none() {
				return Ok(None);
			}
			let avatar_id: Option<IdType> = row.get(1)?;
			let wallpaper_id: Option<IdType> = row.get(2)?;
			let description_hash: Option<IdType> = row.get(3)?;
			Ok(Some(ProfileObject {
				name: name.unwrap(),
				avatar: avatar_id,
				wallpaper: wallpaper_id,
				description: description_hash,
			}))
		} else {
			Ok(None)
		}
	}

	pub fn _fetch_post_tags(tx: &impl DerefConnection, object_id: i64) -> Result<Vec<String>> {
		use fallible_iterator::FallibleIterator;
		let mut stat = tx.prepare(
			r#"
			SELECT tag FROM post_tag WHERE object_id = ?
		"#,
		)?;
		let rows = stat.query([object_id])?;
		rows.map(|r| r.get(0)).collect().map_err(|e| e.into())
	}

	pub(crate) fn _find_identity<C>(tx: &C, address: &ActorAddress) -> rusqlite::Result<Option<i64>>
	where
		C: DerefConnection,
	{
		let mut stat = tx.prepare(
			r#"
			SELECT id FROM actor WHERE address = ?
		"#,
		)?;
		let mut rows = stat.query([address])?;
		match rows.next()? {
			None => Ok(None),
			Some(row) => Ok(Some(row.get(0)?)),
		}
	}

	/// Finds the name and avatar file hash of an actor.
	/// Tries to return it's known profile name & avatar.
	fn _find_profile_limited(
		tx: &impl DerefConnection, actor_id: i64,
	) -> Result<(Option<String>, Option<IdType>)> {
		let mut stat = tx.prepare(
			r#"
			SELECT po.name, po.avatar_file_hash
			FROM profile_object AS po
			INNER JOIN object AS o ON po.object_id = o.id
			WHERE o.actor_id = ?
			ORDER BY o.id DESC LIMIT 1
		"#,
		)?;
		let mut rows = stat.query([actor_id])?;
		Ok(if let Some(row) = rows.next()? {
			let name: String = row.get(0)?;
			let avatar_id: Option<IdType> = row.get(1)?;
			(Some(name), avatar_id)
		} else {
			(None, None)
		})
	}

	/// Returns the lastest object sequence for an actor if available.
	async fn _max_object_sequence(
		&self, tx: &impl ConnectionTrait, actor_id: i64,
	) -> self::Result<Option<u64>> {
		let stat = object::Entity::find()
			.column_as(object::Column::Sequence.max(), "max")
			.filter(object::Column::ActorId.eq(actor_id))
			.build(DatabaseBackend::Sqlite);

		if let Some(result) = tx.query_one(stat).await? {
			Ok(Some(result.try_get_by_index::<i64>(0)? as u64))
		} else {
			Ok(None)
		}
	}

	/// Returns the lastest object sequence for an actor if available.
	fn _max_object_sequence_old<C>(tx: &C, actor_id: i64) -> rusqlite::Result<Option<u64>>
	where
		C: DerefConnection,
	{
		let mut stat = tx.prepare(
			r#"
			SELECT MAX(sequence) FROM object WHERE actor_id = ?
		"#,
		)?;
		let mut rows = stat.query([actor_id])?;
		match rows.next()? {
			None => Ok(None),
			Some(row) => Ok(row.get(0)?),
		}
	}

	/// Returns the lastest object sequence for an actor if available.
	fn _max_object_sequence_by_address<C>(
		tx: &C, actor_address: &IdType,
	) -> rusqlite::Result<Option<u64>>
	where
		C: DerefConnection,
	{
		let mut stat = tx.prepare(
			r#"
			SELECT MAX(o.sequence)
			FROM object AS o
			LEFT JOIN actor AS i ON o.actor_id = i.id
			WHERE i.address = ?
		"#,
		)?;
		let mut rows = stat.query([actor_address.to_string()])?;
		match rows.next()? {
			None => Ok(None),
			Some(row) => Ok(row.get(0)?),
		}
	}

	/// Returns the sequence that the next object would use.
	pub(crate) async fn _next_object_sequence(
		&self, tx: &impl ConnectionTrait, actor_id: i64,
	) -> Result<u64> {
		match self._max_object_sequence(tx, actor_id).await? {
			None => Ok(0),
			Some(s) => Ok(s + 1),
		}
	}

	/// Returns the sequence that the next object would use.
	pub(crate) fn _next_object_sequence_old<C>(tx: &C, actor_id: i64) -> Result<u64>
	where
		C: DerefConnection,
	{
		match Self::_max_object_sequence_old(tx, actor_id)? {
			None => Ok(0),
			Some(s) => Ok(s + 1),
		}
	}

	/// Returns the sequence that the next object would use.
	fn _next_object_sequence_by_address<C>(tx: &C, actor_address: &IdType) -> Result<u64>
	where
		C: DerefConnection,
	{
		match Self::_max_object_sequence_by_address(tx, actor_address)? {
			None => Ok(0),
			Some(s) => Ok(s + 1),
		}
	}

	fn _parse_object(
		tx: &impl DerefConnection, rows: &mut Rows<'_>,
	) -> Result<Option<(IdType, BlogchainObject, bool)>> {
		if let Some(row) = rows.next()? {
			let object_id = row.get(0)?;
			let sequence = row.get(1)?;
			let created = row.get(2)?;
			let signature: ActorSignatureV1 = row.get(3)?;
			let hash: IdType = row.get(4)?;
			let object_type = row.get(5)?;
			let previous_hash: Option<IdType> = row.get(6)?;
			let verified_from_start: bool = row.get(7)?;

			let payload = match object_type {
				OBJECT_TYPE_POST => Self::_fetch_post_object(tx, object_id)
					.map(|o| o.map(|p| ObjectPayload::Post(p))),
				OBJECT_TYPE_SHARE => Self::_fetch_share_object(tx, object_id)
					.map(|o| o.map(|b| ObjectPayload::Share(b))),
				OBJECT_TYPE_PROFILE => Self::_fetch_profile_object(tx, object_id)
					.map(|o| o.map(|p| ObjectPayload::Profile(p))),
				other => Err(Error::InvalidObjectType(other))?,
			};
			payload.map(|o| {
				o.map(|p| {
					(
						hash,
						BlogchainObject {
							sequence,
							previous_hash: previous_hash.unwrap_or_default(),
							created,
							signature,
							payload: p,
						},
						verified_from_start,
					)
				})
			})
		} else {
			Ok(None)
		}
	}

	pub fn _store_block(
		tx: &impl DerefConnection, _file_id: i64, hash: &IdType, data: &[u8],
	) -> Result<()> {
		let mut stat = tx.prepare(
			r#"
			INSERT INTO block (hash, size, data) VALUES (?,?,?)
		"#,
		)?;
		if let Err(e) = stat.insert(params![hash, data.len(), data]) {
			match e {
				rusqlite::Error::SqliteFailure(error, _) => {
					// If the hash already exists, do nothing, it is fine...
					if error.code != rusqlite::ErrorCode::ConstraintViolation {
						Err(e)?
					}
				}
				_ => Err(e)?,
			}
		}
		Ok(())
	}

	pub(crate) fn _store_file(
		tx: &impl Deref<Target = rusqlite::Connection>, id: &IdType, plain_hash: &IdType,
		mime_type: &str, compression_type: u8, blocks: &[IdType],
	) -> Result<i64> {
		debug_assert!(blocks.len() <= u32::MAX as usize, "too many blocks");
		debug_assert!(blocks.len() > 0, "file must have at least one block");

		// Create the file record
		let file_id = Self::_store_file_record(
			tx,
			id,
			plain_hash,
			mime_type,
			compression_type,
			blocks.len() as _,
		)?;

		// Create block records
		for i in 0..blocks.len() {
			let hash = &blocks[i];
			tx.execute(
				r#"
				INSERT INTO file_block (file_id, block_hash, sequence)
				VALUES (?,?,?)
			"#,
				params![file_id, hash.to_string(), i],
			)?;
		}

		Ok(file_id)
	}

	fn _store_file_block(
		tx: &impl DerefConnection, file_id: i64, sequence: u64, hash: &IdType, data: &[u8],
	) -> Result<()> {
		Self::_store_block(tx, file_id, hash, data)?;
		tx.execute(
			r#"
			INSERT INTO file_block (file_id, block_hash, sequence) VALUES (?,?,?)
		"#,
			params![file_id, hash, sequence],
		)?;
		Ok(())
	}

	fn _store_file_record(
		tx: &impl DerefConnection, hash: &IdType, plain_hash: &IdType, mime_type: &str,
		compression_type: u8, block_count: u32,
	) -> Result<i64> {
		match tx.query_row(
			r#"
			SELECT id, plain_hash, mime_type, block_count FROM file WHERE hash = ?
		"#,
			[hash],
			|r| {
				let rowid: i64 = r.get(0)?;
				let ph: IdType = r.get(1)?;
				let mt: String = r.get(2)?;
				let bc: u32 = r.get(3)?;
				Ok((rowid, ph, mt, bc))
			},
		) {
			Ok((rowid, plain_hash2, mime_type2, block_count2)) => {
				if plain_hash == &plain_hash2
					&& mime_type == &mime_type2
					&& block_count == block_count2
				{
					return Ok(rowid);
				}
				// TODO: Return an error
			}
			Err(e) =>
				if e != rusqlite::Error::QueryReturnedNoRows {
					return trace::err(e.into());
				},
		}

		tx.execute(
			r#"
			INSERT INTO file (hash, plain_hash, mime_type, block_count, compression_type)
			VALUES (?,?,?,?,?)
		"#,
			params![hash, plain_hash, mime_type, block_count, compression_type],
		)?;
		Ok(tx.last_insert_rowid())
	}

	fn _store_identity(
		tx: &impl DerefConnection, address: &ActorAddress, public_key: &ActorPublicKeyV1,
		first_object: &IdType,
	) -> Result<i64> {
		let mut stat = tx.prepare(
			r#"
			INSERT INTO actor (address, public_key, first_object, type) VALUES (?,?,?,?)
		"#,
		)?;
		let rowid = stat.insert(params![
			address,
			public_key,
			first_object,
			ACTOR_TYPE_BLOGCHAIN
		])?;
		Ok(rowid)
	}

	fn _store_my_identity(
		tx: &impl DerefConnection, label: &str, private_key: &ActorPrivateKeyV1,
		first_object: &IdType, actor_type: String,
	) -> Result<i64> {
		let actor_info = ActorInfoV1 {
			flags: 0,
			public_key: private_key.public(),
			first_object: first_object.clone(),
			actor_type,
		};
		let address = ActorAddress::V1(actor_info.generate_id());
		let actor_id = Self::_store_identity(tx, &address, &actor_info.public_key, first_object)?;

		let mut stat = tx.prepare(
			r#"
			INSERT INTO identity (label, actor_id, private_key, is_private) VALUES (?,?,?,FALSE)
		"#,
		)?;
		stat.insert(params![label, actor_id, private_key.as_bytes()])?;
		Ok(actor_id)
	}

	pub fn _store_object(
		tx: &impl DerefConnection, actor_address: &ActorAddress, id: &IdType,
		object: &BlogchainObject, verified_from_start: bool,
	) -> Result<i64> {
		let mut stat = tx.prepare(
			r#"
			SELECT id FROM actor WHERE address = ?
		"#,
		)?;
		let mut rows = stat.query(params![actor_address])?;
		if let Some(row) = rows.next()? {
			let actor_rowid: i64 = row.get(0)?;

			let mut stat = tx.prepare(
				r#"
			INSERT INTO object (
				actor_id, sequence, hash, signature, created, found, type, previous_hash,
				verified_from_start
			) VALUES(?,?,?,?,?,?,?,?,?)
			"#,
			)?;
			let object_id = stat.insert(params![
				actor_rowid,
				object.sequence,
				id.to_string(),
				object.signature,
				object.created,
				Utc::now().timestamp_millis(),
				object.payload.type_id(),
				object.previous_hash.to_string(),
				verified_from_start,
			])?;
			Self::_store_object_payload(tx, actor_rowid, object_id, &object.payload)?;
			Ok(object_id)
		} else {
			Err(Error::MissingIdentity(actor_address.clone()))?
		}
	}

	pub fn _store_post(
		tx: &impl DerefConnection, actor_id: i64, created: u64, previous_hash: &IdType,
		verified_from_start: bool, tags: &[String], files: &[IdType], hash: &IdType,
		signature: &ActorSignatureV1, in_reply_to: Option<(ActorAddress, IdType)>,
	) -> Result<()> {
		// Create post object
		let next_sequence = Self::_next_object_sequence_old(tx, actor_id)?;
		let mut stat = tx.prepare(
			r#"
			INSERT INTO object (
				actor_id, sequence, previous_hash, hash, signature, created, found, type, verified_from_start
			)
			VALUES (?,?,?,?,?,?,?,?,?)
		"#,
		)?;

		let object_id = stat.insert(params![
			actor_id,
			next_sequence,
			previous_hash.to_string(),
			hash.to_string(),
			signature,
			created,
			created,
			OBJECT_TYPE_POST,
			verified_from_start
		])?;
		stat = tx.prepare(
			r#"
			INSERT INTO post_object (object_id, file_count, in_reply_to_actor_address, in_reply_to_object_hash) VALUES (?,?,?,?)
		"#,
		)?;
		let (a, o) = match in_reply_to {
			None => (None, None),
			Some((actor, object)) => (Some(actor.to_bytes()), Some(object)),
		};
		stat.insert(params![object_id, files.len(), a, o])?;

		// Store all tags & files
		Self::_store_post_tags(tx, object_id, tags)?;
		Self::_store_post_files(tx, actor_id, object_id, files)?;
		Ok(())
	}

	fn _store_post_files(
		tx: &impl DerefConnection, _actor_id: i64, object_id: i64, files: &[IdType],
	) -> Result<()> {
		for i in 0..files.len() {
			let file = &files[i];

			tx.execute(
				r#"
				INSERT INTO post_file (object_id, hash, sequence)
				VALUES (?,?,?)
			"#,
				params![object_id, file.to_string(), i],
			)?;
		}
		Ok(())
	}

	fn _store_post_object_payload(
		tx: &impl DerefConnection, actor_id: i64, object_id: i64, payload: &PostObject,
	) -> Result<()> {
		let mut stat = tx.prepare(
			r#"
			INSERT INTO post_object (object_id, file_count, in_reply_to_actor_address, in_reply_to_object_hash)
			VALUES (?,?,?,?)
		"#,
		)?;

		match &payload.data {
			PostObjectCryptedData::Plain(plain) => {
				stat.insert(params![
					object_id,
					plain.files.len(),
					payload.in_reply_to.as_ref().map(|irt| irt.0.to_bytes()),
					payload.in_reply_to.as_ref().map(|irt| irt.1.to_string())
				])?;

				Self::_store_post_tags(tx, object_id, &plain.tags)?;
				Self::_store_post_files(tx, actor_id, object_id, &plain.files)?;
				Ok(())
			}
		}
	}

	fn _store_post_tags(tx: &impl DerefConnection, object_id: i64, tags: &[String]) -> Result<()> {
		for tag in tags {
			tx.execute(
				r#"
				INSERT INTO post_tag (object_id, tag) VALUES (?, ?)
			"#,
				params![object_id, tag],
			)?;
		}
		Ok(())
	}

	fn _store_object_payload(
		tx: &impl DerefConnection, actor_id: i64, object_id: i64, payload: &ObjectPayload,
	) -> Result<()> {
		match payload {
			ObjectPayload::Post(po) =>
				Self::_store_post_object_payload(tx, actor_id, object_id, &po),
			ObjectPayload::Share(po) => Self::_store_boost_object_payload(tx, object_id, &po),
			ObjectPayload::Profile(po) => Self::_store_profile_object_payload(tx, object_id, &po),
		}
	}

	fn _store_profile_object(
		tx: &impl DerefConnection, actor_id: i64, object_id: &IdType, object: &BlogchainObject,
		name: &str, avatar_file_id: Option<&IdType>, wallpaper_file_id: Option<&IdType>,
		description_hash: Option<&IdType>,
	) -> Result<()> {
		// FIXME: Use _store_object instead of the following redundant code
		let mut stat = tx.prepare(
			r#"
			INSERT INTO object (
				actor_id, sequence, hash, signature, created, found, type, verified_from_start, previous_hash
			)
			VALUES (?,?,?,?,?,?,?,?,?)
		"#,
		)?;
		let object_id = stat.insert(params![
			actor_id,
			object.sequence,
			object_id.to_string(),
			object.signature,
			object.created,
			Utc::now().timestamp_millis(),
			object.payload.type_id(),
			true,
			IdType::default()
		])?;

		tx.execute(
			r#"
			INSERT INTO profile_object (
				object_id, name, avatar_file_hash, wallpaper_file_hash, description_file_hash
			) VALUES (?,?,?,?,?)
		"#,
			params![
				object_id,
				name,
				avatar_file_id.map(|id| id.to_string()),
				wallpaper_file_id.map(|id| id.to_string()),
				description_hash.map(|id| id.to_string())
			],
		)?;
		Ok(())
	}

	fn _store_boost_object_payload(
		tx: &impl DerefConnection, object_id: i64, payload: &ShareObject,
	) -> Result<()> {
		tx.execute(
			r#"
			INSERT INTO share_object (object_id, actor_address, object_hash)
			VALUES (?,?,?)
		"#,
			params![object_id, &payload.actor_address, &payload.object_hash],
		)?;
		Ok(())
	}

	fn _store_profile_object_payload(
		tx: &impl DerefConnection, object_id: i64, payload: &ProfileObject,
	) -> Result<()> {
		tx.execute(r#"
			INSERT INTO profile_object (object_id, name, avatar_file_hash, wallpaper_file_hash, description_file_hash)
			VALUES (?,?,?,?,?)
		"#, params![
			object_id,
			&payload.name,
			&payload.avatar,
			&payload.wallpaper,
			&payload.description,
		])?;
		Ok(())
	}

	pub fn delete_object(&self, actor_address: &ActorAddress, hash: &IdType) -> Result<bool> {
		let object_id: i64 = self.old.query_row(
			r#"
			SELECT id FROM object WHERE hash = ? AND actor_id = (
				SELECT id FROM actor WHERE address = ?
			)"#,
			params![hash.to_string(), actor_address],
			|r| r.get(0),
		)?;

		// Delete all possible foreign references first
		self.old.execute(
			r#"
			DELETE FROM post_file WHERE object_id = ?
		"#,
			[object_id],
		)?;
		self.old.execute(
			r#"
			DELETE FROM post_tag WHERE object_id = ?
		"#,
			[object_id],
		)?;
		self.old.execute(
			r#"
			DELETE FROM post_object WHERE object_id = ?
		"#,
			[object_id],
		)?;
		self.old.execute(
			r#"
			DELETE FROM share_object WHERE object_id = ?
		"#,
			[object_id],
		)?;
		self.old.execute(
			r#"
			DELETE FROM profile_object WHERE object_id = ?
		"#,
			[object_id],
		)?;

		let affected = self.old.execute(
			r#"
			DELETE FROM object WHERE id = ?
		"#,
			[object_id],
		)?;
		Ok(affected > 0)
	}

	/// Returns a list of hashes of blocks we're still missing but also in need
	/// of
	pub fn fetch_missing_file_blocks(&self) -> Result<Vec<(i64, IdType)>> {
		let mut stat = self.prepare(
			r#"
			SELECT fb.file_id, fb.block_hash
			FROM file_block AS fb
			INNER JOIN file AS f ON f.id = fb.file_id
			WHERE fb.block_hash NOT IN (
				SELECT hash FROM block
			)
		"#,
		)?;

		let mut rows = stat.query([])?;
		let mut results = Vec::new();
		while let Some(row) = rows.next()? {
			let file_id: i64 = row.get(0)?;
			let hash: IdType = row.get(1)?;
			results.push((file_id, hash));
		}
		Ok(results)
	}

	pub fn fetch_block(&self, id: &IdType) -> Result<Option<Vec<u8>>> {
		let mut stat = self.prepare(
			r#"
			SELECT b.id, b.size, b.data
			FROM block AS b
			WHERE b.hash = ?
		"#,
		)?;
		let mut rows = stat.query([id.to_string()])?;
		if let Some(row) = rows.next()? {
			let block_id = row.get(0)?;
			let size: usize = row.get(1)?;
			let data: Vec<u8> = row.get(2)?;
			if data.len() != size {
				Err(Error::BlockDataCorrupt(block_id))?;
			}
			Ok(Some(data))
		} else {
			Ok(None)
		}
	}

	pub fn fetch_file(&self, id: &IdType) -> Result<Option<File>> {
		let mut stat = self.prepare(
			r#"
			SELECT id, plain_hash, mime_type, block_count, compression_type FROM file WHERE hash = ?
		"#,
		)?;
		let mut rows = stat.query([id.to_string()])?;
		if let Some(row) = rows.next()? {
			let file_id = row.get(0)?;
			let plain_hash: IdType = row.get(1)?;
			let mime_type: String = row.get(2)?;
			let block_count: u32 = row.get(3)?;
			let compression_type: u8 = row.get(4)?;

			let mut stat = self.prepare(
				r#"
				SELECT sequence, block_hash
				FROM file_block
				WHERE file_id = ?
				ORDER BY sequence ASC
			"#,
			)?;
			let mut rows = stat.query([file_id])?;
			let mut i = 0u32;
			let mut blocks = Vec::with_capacity(block_count as _);
			while let Some(row) = rows.next()? {
				let sequence: u32 = row.get(0)?;
				if sequence != i {
					Err(Error::FileMissingBlock(file_id, sequence))?;
				}
				let block_hash: IdType = row.get(1)?;

				blocks.push(block_hash);
				if blocks.len() == blocks.capacity() {
					break;
				}
				i += 1;
			}

			Ok(Some(File {
				compression_type,
				plain_hash,
				mime_type,
				blocks,
			}))
		} else {
			Ok(None)
		}
	}

	pub fn fetch_follow_list(&self) -> Result<Vec<(ActorAddress, ActorInfo)>> {
		let mut stat = self.prepare(
			r#"
			SELECT i.address, i.public_key, i.first_object, i.type
			FROM following AS f
			LEFT JOIN actor AS i ON f.actor_id = i.id
		"#,
		)?;
		let mut rows = stat.query([])?;

		let mut list = Vec::new();
		while let Some(row) = rows.next()? {
			let address: ActorAddress = row.get(0)?;
			let public_key: ActorPublicKeyV1 = row.get(1)?;
			let first_object: IdType = row.get(2)?;
			let actor_type: String = row.get(3)?;
			let actor_info = ActorInfo::V1(ActorInfoV1 {
				flags: 0,
				public_key,
				first_object,
				actor_type,
			});
			list.push((address, actor_info));
		}
		Ok(list)
	}

	pub fn fetch_object(&self, object_hash: &IdType) -> Result<Option<(BlogchainObject, bool)>> {
		if let Some((_, object, verified)) = Self::_fetch_object(self, object_hash)? {
			Ok(Some((object, verified)))
		} else {
			Ok(None)
		}
	}

	pub fn fetch_object_by_sequence(
		&self, actor_id: &ActorAddress, sequence: u64,
	) -> Result<Option<(IdType, BlogchainObject, bool)>> {
		Self::_fetch_object_by_sequence_old(self, actor_id, sequence)
	}

	pub fn fetch_next_object(
		&mut self, actor_address: &ActorAddress, hash: &IdType,
	) -> Result<Option<(IdType, BlogchainObject, bool)>> {
		let tx = self.old.transaction()?;
		let mut stat = tx.prepare(
			r#"
			SELECT o.sequence
			FROM object AS o
			LEFT JOIN actor AS i ON o.actor_id = i.id
			WHERE i.address = ? AND o.hash = ?
		"#,
		)?;
		let mut rows = stat.query(params![actor_address, hash])?;
		if let Some(row) = rows.next()? {
			let sequence: u64 = row.get(0)?;
			if sequence < u64::MAX {
				if let Some((hash, object, verified_from_start)) =
					Self::_fetch_object_by_sequence_old(&tx, actor_address, sequence + 1)?
				{
					Ok(Some((hash, object, verified_from_start)))
				} else {
					Ok(None)
				}
			} else {
				Ok(None)
			}
		} else {
			Ok(None)
		}
	}

	pub fn fetch_head(
		&self, actor_id: &ActorAddress,
	) -> Result<Option<(IdType, BlogchainObject, bool)>> {
		Self::_fetch_head(self, actor_id)
	}

	pub fn fetch_last_verified_object(
		&self, actor_id: &ActorAddress,
	) -> Result<Option<(IdType, BlogchainObject)>> {
		if let Some((hash, object, _)) = Self::_fetch_last_verified_object(self, actor_id)? {
			Ok(Some((hash, object)))
		} else {
			Ok(None)
		}
	}

	pub fn fetch_identity(&self, address: &ActorAddress) -> Result<Option<ActorInfo>> {
		let mut stat = self.prepare(
			r#"
			SELECT public_key, first_object, type FROM actor WHERE address = ?
		"#,
		)?;
		let mut rows = stat.query(params![address])?;
		if let Some(row) = rows.next()? {
			let public_key: ActorPublicKeyV1 = row.get(0)?;
			let first_object: IdType = row.get(1)?;
			let actor_type: String = row.get(2)?;
			Ok(Some(ActorInfo::V1(ActorInfoV1 {
				flags: 0,
				public_key,
				first_object,
				actor_type,
			})))
		} else {
			Ok(None)
		}
	}

	pub fn fetch_identity_by_id(&self, id: &IdType) -> Result<Option<ActorInfo>> {
		let mut stat = self.prepare(
			r#"
			SELECT public_key, first_object, type FROM actor WHERE address = ?
		"#,
		)?;
		let mut rows = stat.query([id])?;
		if let Some(row) = rows.next()? {
			let public_key: ActorPublicKeyV1 = row.get(0)?;
			let first_object: IdType = row.get(1)?;
			let actor_type: String = row.get(2)?;
			Ok(Some(ActorInfo::V1(ActorInfoV1 {
				flags: 0,
				public_key,
				first_object,
				actor_type,
			})))
		} else {
			Ok(None)
		}
	}

	pub fn fetch_my_identity(
		&self, address: &ActorAddress,
	) -> Result<Option<(String, ActorPrivateKeyV1)>> {
		let mut stat = self.old.prepare(
			r#"
			SELECT label, private_key FROM identity AS mi LEFT JOIN actor AS i
			WHERE i.address = ?
		"#,
		)?;
		let mut rows = stat.query(params![address])?;
		match rows.next()? {
			None => Ok(None),
			Some(row) => {
				let label = row.get(0)?;
				let private_key: ActorPrivateKeyV1 = row.get(1)?;
				Ok(Some((label, private_key)))
			}
		}
	}

	pub fn fetch_my_identity_by_label(
		&self, label: &str,
	) -> Result<Option<(ActorAddress, ActorPrivateKeyV1)>> {
		let mut stat = self.old.prepare(
			r#"
			SELECT i.address, mi.private_key
			FROM identity AS mi LEFT JOIN actor AS i ON mi.actor_id = i.id
			WHERE label = ?
		"#,
		)?;
		let mut rows = stat.query([label])?;
		match rows.next()? {
			None => Ok(None),
			Some(row) => {
				let address: ActorAddress = row.get(0)?;
				let private_key: ActorPrivateKeyV1 = row.get(1)?;
				Ok(Some((address, private_key)))
			}
		}
	}

	pub fn fetch_my_identities(
		&self,
	) -> Result<Vec<(String, ActorAddress, IdType, String, ActorPrivateKeyV1)>> {
		let mut stat = self.old.prepare(
			r#"
			SELECT label, i.address, i.first_object, i.type, mi.private_key
			FROM identity AS mi
			LEFT JOIN actor AS i ON mi.actor_id = i.id
		"#,
		)?;
		let mut rows = stat.query([])?;

		let mut ids = Vec::new();
		while let Some(row) = rows.next()? {
			let address: ActorAddress = row.get(1)?;
			let first_object: IdType = row.get(2)?;
			let actor_type: String = row.get(3)?;
			let private_key: ActorPrivateKeyV1 = row.get(4)?;
			ids.push((row.get(0)?, address, first_object, actor_type, private_key));
		}
		Ok(ids)
	}

	pub fn fetch_profile_object(
		&self, actor_id: &ActorAddress,
	) -> Result<Option<(IdType, BlogchainObject)>> {
		let mut stat = self.prepare(
			r#"
			SELECT o.id, o.sequence, o.created, o.signature, o.hash, o.type, o.previous_hash, o.verified_from_start
			FROM profile_object AS po
			INNER JOIN object AS o ON po.object_id = o.id
			INNER JOIN actor AS i ON o.actor_id = i.id
			WHERE i.address = ?
			ORDER BY o.sequence DESC LIMIT 1
		"#,
		)?;
		let mut rows = stat.query(params![actor_id])?;
		if let Some((hash, object, _)) = Self::_parse_object(self, &mut rows)? {
			Ok(Some((hash, object)))
		} else {
			Ok(None)
		}
	}

	pub fn follow(&mut self, actor_id: &ActorAddress, actor_info: &ActorInfo) -> Result<()> {
		let tx = self.old.transaction()?;

		let actor_id = {
			let mut stat = tx.prepare(
				r#"
				SELECT id FROM actor WHERE address = ?
			"#,
			)?;
			let mut rows = stat.query(params![actor_id])?;
			let actor_id = if let Some(row) = rows.next()? {
				row.get(0)?
			} else {
				drop(rows);
				let mut stat = tx.prepare(
					r#"
					INSERT INTO actor (address, public_key, first_object, type) VALUES (?,?,?,?,?)
				"#,
				)?;
				stat.insert(params![
					actor_id,
					actor_info.public_key,
					actor_info.first_object,
					ACTOR_TYPE_BLOGCHAIN
				])?
			};
			actor_id
		};

		tx.execute(
			r#"
			INSERT INTO following (actor_id) VALUES (?)
		"#,
			params![actor_id],
		)?;

		tx.commit()?;
		Ok(())
	}

	pub fn has_block(&self, hash: &IdType) -> rusqlite::Result<bool> {
		let mut stat = self.prepare(
			r#"
			SELECT b.id
			FROM block AS b
			WHERE b.hash = ?
		"#,
		)?;
		let mut rows = stat.query([hash.to_string()])?;
		Ok(rows.next()?.is_some())
	}

	pub fn has_file(&self, hash: &IdType) -> rusqlite::Result<bool> {
		let mut stat = self.prepare(
			r#"
			SELECT f.id
			FROM file AS f
			WHERE f.hash = ?
		"#,
		)?;
		let mut rows = stat.query([hash])?;
		Ok(rows.next()?.is_some())
	}

	pub fn has_object(&self, actor_address: &ActorAddress, id: &IdType) -> rusqlite::Result<bool> {
		let mut stat = self.prepare(
			r#"
			SELECT o.id
			FROM object AS o
			LEFT JOIN actor AS i ON o.actor_id = i.id
			WHERE i.address = ? AND o.hash = ?
		"#,
		)?;
		let mut rows = stat.query(params![actor_address, id.to_string()])?;
		Ok(rows.next()?.is_some())
	}

	pub fn has_object_sequence(
		&self, actor_address: &ActorAddress, sequence: u64,
	) -> rusqlite::Result<bool> {
		let mut stat = self.prepare(
			r#"
			SELECT o.id
			FROM object AS o
			LEFT JOIN actor AS i ON o.actor_id = i.id
			WHERE i.address = ? AND o.sequence = ?
		"#,
		)?;
		let mut rows = stat.query(params![actor_address, sequence as i64])?;
		Ok(rows.next()?.is_some())
	}

	pub fn is_following(&self, actor_id: &ActorAddress) -> Result<bool> {
		let mut stat = self.prepare(
			r#"
			SELECT 1
			FROM following AS f
			LEFT JOIN actor AS i ON f.actor_id = i.id
			WHERE i.address = ?
		"#,
		)?;
		let mut rows = stat.query(params![actor_id])?;
		Ok(rows.next()?.is_some())
	}

	pub fn old(&self) -> &rusqlite::Connection { &self.old.0 }

	pub fn old_mut(&mut self) -> &mut rusqlite::Connection { &mut self.old.0 }

<<<<<<< HEAD
	pub async fn open(path: &Path) -> self::Result<Self> {
		let old_connection = rusqlite::Connection::open(&path)?;
		Ok(Self {
			old: UnsafeSendSync::new(old_connection),
		})
	}

=======
>>>>>>> 8af2ea9b
	pub fn open_old(path: &Path) -> rusqlite::Result<Self> {
		let c = rusqlite::Connection::open(&path)?;
		// For some reason foreign key checks are not working properly on windows, so
		// disable it for now.
		#[cfg(target_family = "windows")]
		c.pragma_update(None, "foreign_keys", false)?;
		Ok(Self {
			old: UnsafeSendSync::new(c),
		})
	}

	pub fn store_block(&mut self, file_id: i64, hash: &IdType, data: &[u8]) -> Result<()> {
		Self::_store_block(self, file_id, hash, data)?;
		Ok(())
	}

	pub fn store_file(&mut self, id: &IdType, file: &File) -> Result<i64> {
		Self::_store_file(
			self,
			id,
			&file.plain_hash,
			&file.mime_type,
			file.compression_type as _,
			&file.blocks,
		)
	}

	pub fn store_identity(
		&mut self, address: &ActorAddress, public_key: &ActorPublicKeyV1, first_object: &IdType,
	) -> Result<()> {
		let mut stat = self.prepare(
			r#"
			INSERT INTO actor (address, public_key, first_object, type) VALUES(?,?,?,?)
		"#,
		)?;
		stat.insert(params![
			address,
			public_key,
			first_object,
			ACTOR_TYPE_BLOGCHAIN
		])?;
		Ok(())
	}

	pub fn store_object(
		&mut self, actor_id: &ActorAddress, id: &IdType, object: &BlogchainObject,
		verified_from_start: bool,
	) -> self::Result<bool> {
		let tx = self.old.transaction()?;

		let _object_id = match Self::_store_object(&tx, actor_id, id, object, verified_from_start) {
			Ok(id) => id,
			// Just return false if the object already existed
			Err(e) => match &*e {
				Error::SqliteError(e2) => match e2 {
					rusqlite::Error::SqliteFailure(e3, _) => {
						if e3.code == libsqlite3_sys::ErrorCode::ConstraintViolation {
							return Ok(false);
						}
						return Err(e);
					}
					_ => return Err(e),
				},
				_ => return Err(e),
			},
		};
		tx.commit()?;
		Ok(true)
	}

	pub fn unfollow(&mut self, actor_id: &ActorAddress) -> Result<bool> {
		let affected = self.old.execute(
			r#"
			DELETE FROM following WHERE actor_id = (
				SELECT id FROM actor WHERE address = ?
			)
		"#,
			params![actor_id],
		)?;
		Ok(affected > 0)
	}

	pub fn update_object_verified(
		&mut self, actor_address: &ActorAddress, object_id: &IdType,
	) -> Result<()> {
		self.old.execute(
			r#"
			UPDATE object SET verified_from_start = 1
			WHERE hash = ? AND actor_id = (
				SELECT id FROM actor WHERE address = ?
			)
		"#,
			params![object_id.to_string(), actor_address],
		)?;
		Ok(())
	}
}

impl PersistenceHandle for Database {
	type Inner = sea_orm::DatabaseConnection;

	fn inner(&self) -> &Self::Inner { &self.orm }
}

impl PersistenceHandle for Transaction {
	type Inner = sea_orm::DatabaseTransaction;

	fn inner(&self) -> &Self::Inner { &self.0 }
}

impl Deref for Connection {
	type Target = rusqlite::Connection;

	fn deref(&self) -> &Self::Target { self.old() }
}

impl DerefMut for Connection {
	fn deref_mut(&mut self) -> &mut Self::Target { self.old_mut() }
}

impl fmt::Display for Error {
	fn fmt(&self, f: &mut fmt::Formatter) -> fmt::Result {
		match self {
			Self::DecompressDecodeError(code) =>
				write!(f, "decode error during decompression: {}", code),
			Self::SqliteError(e) => write!(f, "{}", e),
			Self::OrmError(e) => write!(f, "{}", e),
			Self::ActorAddress(e) => write!(f, "invalid actor address format: {}", e),
			Self::InvalidCompressionType(code) => write!(f, "invalid compression type: {}", code),
			Self::InvalidHash(e) => {
				write!(f, "hash not a valid base58-encoded 32-byte address {}", e)
			}
			Self::InvalidSignature(e) => write!(f, "invalid signature: {}", e),
			Self::InvalidObjectType(code) => {
				write!(f, "invalid object type found in database: {}", code)
			}
			//Self::InvalidPrivateKey(e) => write!(f, "invalid private_key: {}", e),
			Self::BlockDataCorrupt(block_id) => write!(f, "data of block {} is corrupt", block_id),
			Self::PostMissingFiles(object_id) => write!(f, "object {} has no files", object_id),
			Self::FileMissingBlock(file_id, sequence) => {
				write!(f, "file {} missing block sequence {}", file_id, sequence)
			}
			Self::InvalidPrivateKey(len) => write!(f, "invalid private key (size={})", len),
			Self::InvalidPublicKey(oe) => match oe {
				Some(e) => write!(f, "invalid public key: {}", e),
				None => write!(f, "invalid public key size"),
			},
			Self::MissingIdentity(hash) => write!(f, "identity {:?} is missing", &hash),
			Self::UnexpectedState(msg) => write!(f, "unexpected database state: {}", msg),
		}
	}
}

impl From<compu::DecodeError> for Error {
	fn from(other: compu::DecodeError) -> Self { Self::DecompressDecodeError(other.as_raw()) }
}

impl From<FromBytesAddressError> for Error {
	fn from(other: FromBytesAddressError) -> Self { Self::ActorAddress(other) }
}

impl From<FromBytesAddressError> for Traced<Error> {
	fn from(other: FromBytesAddressError) -> Self { Error::ActorAddress(other).trace() }
}

impl From<rusqlite::Error> for Error {
	fn from(other: rusqlite::Error) -> Self { Self::SqliteError(other) }
}

impl From<rusqlite::Error> for Traced<Error> {
	fn from(other: rusqlite::Error) -> Self { Error::SqliteError(other).trace() }
}

impl From<sea_orm::DbErr> for Traced<Error> {
	fn from(other: sea_orm::DbErr) -> Self { Error::OrmError(other).trace() }
}

impl From<NodeSignatureError> for Error {
	fn from(other: NodeSignatureError) -> Self { Self::InvalidSignature(other) }
}

impl From<IdFromBase58Error> for Error {
	fn from(other: IdFromBase58Error) -> Self { other.to_db() }
}

impl From<NodePublicKeyError> for Error {
	fn from(other: NodePublicKeyError) -> Self { Self::InvalidPublicKey(Some(other)) }
}

impl IdFromBase58Error {
	fn to_db(self) -> Error { Error::InvalidHash(self) }
}

impl Transaction {
	pub async fn commit(self) -> Result<()> {
		self.0.commit().await?;
		Ok(())
	}
}


pub fn decrypt_block(index: u64, key: &IdType, data: &mut [u8]) { encrypt_block(index, key, data) }

pub fn encrypt_block(index: u64, key: &IdType, data: &mut [u8]) {
	// Construct nonce out of the block index
	let mut nonce = GenericArray::<u8, U12>::default();
	let bytes = (u64::BITS / 8) as usize;
	debug_assert!(bytes <= 12);
	nonce[..bytes].copy_from_slice(&index.to_le_bytes());

	// Encrypt
	let generic_key = GenericArray::from_slice(key.as_bytes());
	let mut cipher = ChaCha20::new(generic_key, &nonce);
	cipher.apply_keystream(data);
}


impl ObjectPayloadInfo {
	// Returns true if the payload contains enough information to at least show the
	// main content.
	pub fn has_main_content(&self) -> bool {
		match self {
			Self::Post(post) => post.message.is_some() && post.mime_type.is_some(),
			Self::Share(share) =>
				if let Some(op) = &share.original_post {
					op.message.is_some() && op.actor_name.is_some()
				} else {
					false
				},
			Self::Profile(profile) => profile.description.is_some(),
		}
	}

	pub fn to_text(&self) -> String {
		match self {
			Self::Post(post) => post.message.clone().unwrap_or("".to_string()),
			Self::Share(share) =>
				if let Some(op) = &share.original_post {
					if let Some((_, content)) = &op.message {
						content.clone()
					} else {
						"[Message not synchronized yet]".to_string()
					}
				} else {
					"[Post not synchronized yet]".to_string()
				},
			Self::Profile(_) => "[Profile updated]".to_string(),
		}
	}
}

impl Transaction {
	/// Creates a file by doing the following:
	/// * Compress the data if the file type isn't known to use compression
	///   already
	/// * Devide the (possibly compressed) data into blocks
	/// * Encrypt & store all blocks
	/// * Store file
	/// Returns the file id, the hash & the list of block hashes
	pub async fn create_file(&self, file_data: &FileData) -> Result<(i64, IdType, Vec<IdType>)> {
		self.create_file2(&file_data.mime_type, &file_data.data)
			.await
	}

	/// Same as `create_file`.
	pub async fn create_file2(
		&self, mime_type: &str, data: &[u8],
	) -> Result<(i64, IdType, Vec<IdType>)> {
		debug_assert!(data.len() <= u64::MAX as usize, "data too large");
		debug_assert!(data.len() > 0, "data can not be empty");
		let compressed_data;
		let mut compression_type = if mime_type_use_compression(mime_type) {
			CompressionType::Brotli
		} else {
			CompressionType::None
		};

		// Compress the data first, but only if it actually turns out significantly
		// smaller than the original data blob
		let file_data = if compression_type == CompressionType::Brotli {
			compressed_data = compress(compression_type, data);
			if compressed_data.len() <= (data.len() as f32 * 0.95) as usize {
				&compressed_data
			} else {
				compression_type = CompressionType::None;
				data
			}
		} else {
			data
		};

		// Use an appropriate block size that is not too small to overload the network
		// with blocks.
		let mut block_count =
			file_data.len() / BLOCK_SIZE + ((file_data.len() % BLOCK_SIZE) > 0) as usize;
		let block_size = if block_count <= 100 {
			BLOCK_SIZE
		} else {
			let bs = file_data.len() / 100 + (file_data.len() % 100 > 0) as usize;
			block_count = file_data.len() / bs + ((file_data.len() % bs) > 0) as usize;
			bs
		};
		let mut block_hashes = Vec::with_capacity(block_count);
		let mut block_ids = Vec::with_capacity(block_count);

		// Devide data into blocks, and store them if they don't yet exist
		let plain_hash = IdType::hash(data);
		let mut i = 0;
		let mut block_index = 0;
		loop {
			let slice = &file_data[i..];
			let actual_block_size = min(block_size, slice.len());
			let mut block = slice[..actual_block_size].to_vec();
			encrypt_block(block_index, &plain_hash, &mut block);
			let block_hash = IdType::hash(&block);
			block_hashes.push(block_hash.clone());

			// Store block with an invalid file_id
			// When PostgreSQL & MySQL are available, use a unique temporary file_id because
			// there may be multiple files stored at once. For SQLite it should not be an
			// issue.
			let block_id = if let Some(record) = block::Entity::find()
				.filter(block::Column::Hash.eq(&block_hash))
				.one(self.inner())
				.await?
			{
				record.id
			} else {
				let insert = block::ActiveModel {
					id: NotSet,
					hash: Set(block_hash),
					size: Set(actual_block_size as _),
					data: Set(block),
				};
				block::Entity::insert(insert)
					.exec(self.inner())
					.await?
					.last_insert_id
			};
			block_ids.push(block_id);

			block_index += 1;
			i += block_size;
			if i >= file_data.len() {
				break;
			}
		}

		// Calculate the file hash
		let file_hash = IdType::hash(
			&binserde::serialize(&File {
				plain_hash: plain_hash.clone(),
				mime_type: mime_type.to_string(),
				compression_type: compression_type as u8,
				blocks: block_hashes.clone(),
			})
			.unwrap(),
		);

		// Create or find the file record
		let file_id = if let Some(record) = file::Entity::find()
			.filter(file::Column::Hash.eq(&file_hash))
			.one(self.inner())
			.await?
		{
			record.id
		} else {
			let file_record = file::ActiveModel {
				id: NotSet,
				hash: Set(file_hash.clone()),
				compression_type: Set(compression_type as u8),
				mime_type: Set(mime_type.to_string()),
				block_count: Set(block_count as _),
				plain_hash: Set(plain_hash),
			};
			let file_id = file::Entity::insert(file_record)
				.exec(self.inner())
				.await?
				.last_insert_id;

			// Create the file_block records
			let mut seq = 0;
			for block_hash in &block_hashes {
				let insert = file_block::ActiveModel {
					id: NotSet,
					file_id: Set(file_id),
					block_hash: Set(block_hash.clone()),
					sequence: Set(seq),
				};
				file_block::Entity::insert(insert)
					.exec(self.inner())
					.await?;
				seq += 1;
			}
			file_id
		};

		Ok((file_id as _, file_hash, block_hashes))
	}

	pub async fn create_identity(
		&self, label: &str, address: &ActorAddress, public_key: &ActorPublicKeyV1,
		private_key: &ActorPrivateKeyV1, is_private: bool, first_object_hash: &IdType,
	) -> Result<i64> {
		let model = actor::ActiveModel {
			id: NotSet,
			address: Set(address.clone()),
			public_key: Set(public_key.clone().to_bytes().to_vec()),
			first_object: Set(first_object_hash.clone()),
			r#type: Set(ACTOR_TYPE_BLOGCHAIN.to_string()),
		};
		let actor_id = actor::Entity::insert(model)
			.exec(self.inner())
			.await?
			.last_insert_id;
		let model = identity::ActiveModel {
			label: Set(label.to_string()),
			actor_id: Set(actor_id),
			private_key: Set(private_key.as_bytes().to_vec()),
			is_private: Set(is_private),
		};
		identity::Entity::insert(model).exec(self.inner()).await?;
		Ok(actor_id)
	}

	async fn store_object(
		&self, actor_id: i64, created: u64, hash: &IdType, previous_hash: &IdType, object_type: u8,
		signature: &ActorSignatureV1, verified_from_start: bool,
	) -> Result<i64> {
		let next_sequence = self.find_next_object_sequence(actor_id).await?;
		let record = object::ActiveModel {
			id: NotSet,
			actor_id: Set(actor_id),
			hash: Set(hash.clone()),
			sequence: Set(next_sequence as _),
			previous_hash: Set(previous_hash.clone()),
			created: Set(created as _),
			found: Set(created as _),
			r#type: Set(object_type),
			signature: Set(signature.clone()),
			verified_from_start: Set(verified_from_start),
			published_on_fediverse: Set(false),
		};
		Ok(object::Entity::insert(record)
			.exec(self.inner())
			.await?
			.last_insert_id)
	}

	pub async fn store_post(
		&self, actor_id: i64, created: u64, hash: &IdType, previous_hash: &IdType,
		signature: &ActorSignatureV1, verified_from_start: bool, tags: &[String], files: &[IdType],
		in_reply_to: Option<(ActorAddress, IdType)>,
	) -> Result<()> {
		let object_id = self
			.store_object(
				actor_id,
				created,
				hash,
				previous_hash,
				OBJECT_TYPE_POST,
				signature,
				verified_from_start,
			)
			.await?;

		let (a, o) = match in_reply_to {
			None => (None, None),
			Some((actor, object)) => (Some(actor), Some(object)),
		};
		let record = post_object::ActiveModel {
			object_id: Set(object_id),
			file_count: Set(files.len() as _),
			in_reply_to_actor_address: Set(a),
			in_reply_to_object_hash: Set(o),
		};
		post_object::Entity::insert(record)
			.exec(self.inner())
			.await?;

		// Store all tags & files
		self.store_post_tags(object_id, tags).await?;
		self.store_post_files(object_id, files).await?;
		Ok(())
	}

	pub async fn store_profile(
		&self, actor_id: i64, created: u64, hash: &IdType, previous_hash: &IdType,
		signature: &ActorSignatureV1, verified_from_start: bool, name: &str,
		avatar_hash: Option<IdType>, wallpaper_hash: Option<IdType>,
		description_hash: Option<IdType>,
	) -> Result<()> {
		let object_id = self
			.store_object(
				actor_id,
				created,
				hash,
				previous_hash,
				OBJECT_TYPE_PROFILE,
				signature,
				verified_from_start,
			)
			.await?;

		let record = profile_object::ActiveModel {
			object_id: Set(object_id),
			name: Set(name.to_string()),
			avatar_file_hash: Set(avatar_hash),
			wallpaper_file_hash: Set(wallpaper_hash),
			description_file_hash: Set(description_hash),
		};
		profile_object::Entity::insert(record)
			.exec(self.inner())
			.await?;
		Ok(())
	}

	async fn store_post_tags(&self, object_id: i64, tags: &[String]) -> Result<()> {
		for tag in tags {
			let record = post_tag::ActiveModel {
				id: NotSet,
				object_id: Set(object_id),
				tag: Set(tag.clone()),
			};
			post_tag::Entity::insert(record).exec(self.inner()).await?;
		}
		Ok(())
	}

	async fn store_post_files(&self, object_id: i64, files: &[IdType]) -> Result<()> {
		let mut seq = 0;
		for hash in files {
			let record = post_file::ActiveModel {
				id: NotSet,
				object_id: Set(object_id),
				hash: Set(hash.clone()),
				sequence: Set(seq),
			};
			post_file::Entity::insert(record).exec(self.inner()).await?;
			seq += 1;
		}
		Ok(())
	}
}


#[cfg(test)]
mod tests {
	use rand::RngCore;

	use super::*;
	use crate::test;
	#[tokio::test]
	async fn test_file_data() {
		let db = test::load_database("db").await;

		let mut rng = test::initialize_rng();

		let mut file_data1 = FileData {
			mime_type: "image/png".to_string(),
			data: vec![0u8; 10000],
		};
		rng.fill_bytes(&mut file_data1.data);

		let file_data2 = FileData {
			mime_type: "text/markdown".to_string(),
			data: "This is some text.".as_bytes().to_vec(),
		};
		let tx = db.transaction().await.unwrap();
		let (_, hash1, _) = tx.create_file(&file_data1).await.unwrap();
		let (_, hash2, _) = tx.create_file(&file_data2).await.unwrap();
		tx.commit().await.unwrap();

		let fetched_file1 = db.load_file_data(&hash1).await.unwrap().unwrap();
		let fetched_file2 = db.load_file_data(&hash2).await.unwrap().unwrap();
		assert_eq!(
			fetched_file1.mime_type, file_data1.mime_type,
			"corrupted mime type"
		);
		assert_eq!(fetched_file1.data, file_data1.data, "corrupted file data");
		assert_eq!(
			fetched_file2.mime_type, file_data2.mime_type,
			"corrupted mime type"
		);
		assert_eq!(fetched_file2.data, file_data2.data, "corrupted file data");
	}
}<|MERGE_RESOLUTION|>--- conflicted
+++ resolved
@@ -2809,16 +2809,6 @@
 
 	pub fn old_mut(&mut self) -> &mut rusqlite::Connection { &mut self.old.0 }
 
-<<<<<<< HEAD
-	pub async fn open(path: &Path) -> self::Result<Self> {
-		let old_connection = rusqlite::Connection::open(&path)?;
-		Ok(Self {
-			old: UnsafeSendSync::new(old_connection),
-		})
-	}
-
-=======
->>>>>>> 8af2ea9b
 	pub fn open_old(path: &Path) -> rusqlite::Result<Self> {
 		let c = rusqlite::Connection::open(&path)?;
 		// For some reason foreign key checks are not working properly on windows, so
