use std::sync::{
	atomic::{AtomicBool, Ordering},
	Arc,
};

use log::*;
use rand::RngCore;
use stonenetd::{api::Api, config::Config, core::*, db::*, net::*, test::*};


#[ctor::ctor]
fn initialize() { env_logger::init(); }

#[tokio::test(flavor = "multi_thread")]
async fn test_data_synchronizations_assisting() {
	let mut next_port = 20000;
	test_data_synchronization(
		&mut next_port,
		Openness::Unidirectional,
		Openness::Bidirectional,
		true,
	)
	.await;
}

#[tokio::test(flavor = "multi_thread")]
async fn test_data_synchronizations_relaying() {
	let mut next_port = 30000;
	test_data_synchronization(
		&mut next_port,
		Openness::Unidirectional,
		Openness::Unidirectional,
		true,
	)
	.await;
}

#[cfg(test)]
async fn test_data_synchronization(
	next_port: &mut u16, node1_openness: Openness, node2_openness: Openness,
	test_notifications: bool,
) {
	let mut rng = initialize_rng();

	// Set up four nodes
	let stop_flag = Arc::new(AtomicBool::new(false));
	let mut config1 = Config::default();
	config1.ipv4_address = Some("127.0.0.1".to_string());
	config1.ipv4_udp_port = Some(*next_port);
	config1.ipv4_udp_openness = Some("bidirectional".to_string());
	*next_port += 1;
	let mut config2 = Config::default();
	config2.ipv4_address = Some("127.0.0.1".to_string());
	config2.ipv4_udp_port = Some(*next_port);
	config2.ipv4_udp_openness = Some("bidirectional".to_string());
	config2.relay_node = Some(true);
	config2.bootstrap_nodes = vec![format!("127.0.0.1:{}", config1.ipv4_udp_port.unwrap())];
	*next_port += 1;
	let mut config3 = Config::default();
	config3.ipv4_address = Some("127.0.0.1".to_string());
	config3.ipv4_udp_port = Some(*next_port);
	config3.ipv4_udp_openness = Some(node1_openness.to_string());
	config3.bootstrap_nodes = vec![format!("127.0.0.1:{}", config1.ipv4_udp_port.unwrap())];
	*next_port += 1;
	let mut config4 = Config::default();
	config4.ipv4_address = Some("127.0.0.1".to_string());
	config4.ipv4_udp_port = Some(*next_port);
	config4.ipv4_udp_openness = Some(node2_openness.to_string());
	config4.bootstrap_nodes = vec![format!("127.0.0.1:{}", config1.ipv4_udp_port.unwrap())];
	*next_port += 1;
	let bootstrap_node = load_test_node(stop_flag.clone(), &mut rng, &config1, "bootstrap").await;
	let node1 = load_test_node(stop_flag.clone(), &mut rng, &config3, "node1").await;
	let relay_node: Api = load_test_node(stop_flag.clone(), &mut rng, &config2, "random").await;
	let node2 = load_test_node(stop_flag.clone(), &mut rng, &config4, "node2").await;

	// Make sure node 2 knows about the relay node
	let relay_node_info = node2
		.node
		.find_node(relay_node.node.node_id())
		.await
		.expect("relay node not found");
	node2.node.remember_relay_node(&relay_node_info).await;

	// Create a profile for node 1
	let profile_description = r#"
Hoi ik ben Kees!
"#;
	let mut avatar_file_data = FileData {
		mime_type: "image/png".to_string(),
		data: vec![0u8; 1000],
	};
	rng.fill_bytes(&mut avatar_file_data.data);
	let mut wallpaper_file_data = FileData {
		mime_type: "image/jpeg".to_string(),
		data: vec![0u8; 10000000],
	};
	rng.fill_bytes(&mut wallpaper_file_data.data);
	let description_file_data = FileData {
		mime_type: "text/markdown".to_string(),
		data: profile_description.as_bytes().to_vec(),
	};
	let (actor_id, actor_info) = node1
		.create_my_identity(
			"kees",
			"Kees",
			Some(&avatar_file_data),
			Some(&wallpaper_file_data),
			Some(&description_file_data),
		)
		.expect("unable to create identity");
	let _ = node1
		.node
		.join_actor_network(&actor_id, &actor_info)
		.await
		.expect("unable to join actor network");
	// Create some posts
	let first_message = "First post!!!";
	let second_message = "Second post!!!";
	let third_message = "Third post!!!";
	let (_, private_key) = node1
		.fetch_my_identity(&actor_id)
		.expect("unable to load identity")
		.expect("missing identity");
	let first_post_hash = node1
		.publish_post(
			&actor_id,
			&private_key,
			first_message,
			vec!["first".to_string()],
			&[],
			None,
		)
		.await
		.expect("unable to publish first post");
	let second_post_hash = node1
		.publish_post(
			&actor_id,
			&private_key,
			second_message,
			vec!["second".to_string()],
			&[],
			None,
		)
		.await
		.expect("unable to publish second post");
	let third_post_hash = node1
		.publish_post(
			&actor_id,
			&private_key,
			third_message,
			vec!["third".to_string()],
			&[],
			None,
		)
		.await
		.expect("unable to publish third post");
	let share_object = ShareObject {
<<<<<<< HEAD
		post_actor_address: actor_id.clone(),
		object_sequence: first_post_hash.clone(),
	};
	node1
=======
		actor_address: actor_id.clone(),
		object_hash: first_post_hash.clone(),
	};
	let _share_hash = node1
>>>>>>> 4f8f545a
		.publish_share(&actor_id, &private_key, &share_object)
		.await
		.expect("unable to publish share object");

	// Check if all profile data came through correctly
	let profile = node2
		.fetch_profile_info(&actor_id)
		.await
		.expect("unable to fetch profile object from node")
		.expect("got empty profile object");
	assert_eq!(profile.actor.name, "Kees");
	assert_eq!(profile.description, Some(profile_description.to_string()));
	let actor_node = node2
		.node
		.join_actor_network(&actor_id, &actor_info)
		.await
		.expect("actor node not found");
	let avatar = node2
		.find_file_data(
			&actor_node,
			&profile.actor.avatar_id.expect("missing avatar ID"),
		)
		.await
		.expect("unable to get avatar file")
		.expect("unable to get avatar file");
	let wallpaper = node2
		.find_file_data(
			&actor_node,
			&profile.actor.wallpaper_id.expect("missing wallpaper ID"),
		)
		.await
		.expect("unable to get wallpaper file")
		.expect("unable to get wallpaper file");
	assert_eq!(
		avatar.mime_type, avatar_file_data.mime_type,
		"avatar file mime type got corrupted"
	);
	assert_eq!(
		avatar.data, avatar_file_data.data,
		"avatar file data got corrupted"
	);
	assert_eq!(
		wallpaper.mime_type, wallpaper_file_data.mime_type,
		"avatar file mime type got corrupted"
	);
	assert_eq!(
		wallpaper.data, wallpaper_file_data.data,
		"wallpaper file data got corrupted"
	);

	// Download the posts
	let actor_found = node2
		.follow(&actor_id, false)
		.await
		.expect("unable to follow node 1");
	assert!(actor_found, "actor not found");
	debug!("Synchronizing...");
	actor_node.wait_for_synchronization().await;

	// Publish a fourth post after synchronization already happened
	debug!("Publishing a fourth message.");
	let fourth_message = "Fourth post!!!";
	let fourth_post_hash = node1
		.publish_post(
			&actor_id,
			&private_key,
			fourth_message,
			vec!["fourth".to_string()],
			&[],
			None,
		)
		.await
		.expect("unable to publish fourth post");

	// Load posts
	debug!("Loading home feed.");
	let home_feed = tokio::task::block_in_place(|| {
		let mut c = node2.old_db.connect().expect("unable to open database");
		c.fetch_home_feed(6, 0).expect("unable to fetch home feed")
	});
	assert_eq!(home_feed.len(), 5 + test_notifications as usize);

	// Check if we've received all posts no mather in which order.
	for object in &home_feed {
		match &object.payload {
			ObjectPayloadInfo::Profile(_) => {}
			ObjectPayloadInfo::Post(post) =>
				if object.hash == first_post_hash {
					assert_eq!( 
						post.message.clone().expect("message is missing"),
						first_message
					);
				} else if object.hash == second_post_hash {
					assert_eq!(
						post.message.clone().expect("message is missing"),
						second_message
					);
				} else if object.hash == third_post_hash {
					assert_eq!(
						post.message.clone().expect("message is missing"),
						third_message
					);
				} else if object.hash == fourth_post_hash {
					assert_eq!(
						post.message.clone().expect("message is missing"),
						fourth_message
					);
				},
			ObjectPayloadInfo::Share(share) => {
<<<<<<< HEAD
				assert_eq!(share.original_post.actor_address, actor_id);
				assert_eq!(
					share.original_post.message.as_ref().unwrap().1,
=======
				let original_post = share.original_post.as_ref().expect("share is missing original post");
				assert_eq!(original_post.actor_address, actor_id);
				assert_eq!(
					original_post.message.as_ref().expect("message is missing from share").1,
>>>>>>> 4f8f545a
					first_message
				);
			}
		}
	}

	stop_flag.store(true, Ordering::Relaxed);
	node1.close().await;
	node2.close().await;
	relay_node.close().await;
	bootstrap_node.close().await;
}<|MERGE_RESOLUTION|>--- conflicted
+++ resolved
@@ -155,17 +155,10 @@
 		.await
 		.expect("unable to publish third post");
 	let share_object = ShareObject {
-<<<<<<< HEAD
-		post_actor_address: actor_id.clone(),
-		object_sequence: first_post_hash.clone(),
-	};
-	node1
-=======
 		actor_address: actor_id.clone(),
 		object_hash: first_post_hash.clone(),
 	};
 	let _share_hash = node1
->>>>>>> 4f8f545a
 		.publish_share(&actor_id, &private_key, &share_object)
 		.await
 		.expect("unable to publish share object");
@@ -275,16 +268,10 @@
 					);
 				},
 			ObjectPayloadInfo::Share(share) => {
-<<<<<<< HEAD
-				assert_eq!(share.original_post.actor_address, actor_id);
-				assert_eq!(
-					share.original_post.message.as_ref().unwrap().1,
-=======
 				let original_post = share.original_post.as_ref().expect("share is missing original post");
 				assert_eq!(original_post.actor_address, actor_id);
 				assert_eq!(
 					original_post.message.as_ref().expect("message is missing from share").1,
->>>>>>> 4f8f545a
 					first_message
 				);
 			}
